# OpenCLIP

[[Paper]](https://arxiv.org/abs/2212.07143) [[Colab]](https://colab.research.google.com/github/mlfoundations/open_clip/blob/master/docs/Interacting_with_open_clip.ipynb)
[![pypi](https://img.shields.io/pypi/v/open_clip_torch.svg)](https://pypi.python.org/pypi/open_clip_torch)

Welcome to an open source implementation of OpenAI's [CLIP](https://arxiv.org/abs/2103.00020) (Contrastive Language-Image Pre-training).

The goal of this repository is to enable training models with contrastive image-text supervision, and to investigate their properties such as robustness to distribution shift. Our starting point is an implementation of CLIP that matches the accuracy of the original CLIP models when trained on the same dataset.
Specifically, a ResNet-50 model trained with our codebase on OpenAI's [15 million image subset of YFCC](https://github.com/openai/CLIP/blob/main/data/yfcc100m.md) achieves **32.7%** top-1 accuracy on ImageNet. OpenAI's CLIP model reaches **31.3%** when trained on the same subset of YFCC. For ease of experimentation, we also provide code for training on the 3 million images in the [Conceptual Captions](https://ai.google.com/research/ConceptualCaptions/download) dataset, where a ResNet-50x4 trained with our codebase reaches 22.2% top-1 ImageNet accuracy.

We further this with a replication study on a dataset of comparable size to OpenAI's, [LAION-400M](https://arxiv.org/abs/2111.02114), and with the larger [LAION-2B](https://laion.ai/blog/laion-5b/) superset. In addition, we study scaling behavior in a paper on [reproducible scaling laws for contrastive language-image learning](https://arxiv.org/abs/2212.07143).

We have trained:
  * ViT-B/32 on LAION-400M with a accuracy of **62.9%**, comparable to OpenAI's **63.2%**, zero-shot top-1 on ImageNet1k
  * ViT-B/32 on LAION-2B with a accuracy of **66.6%**.
  * ViT-B/16 on LAION-400M achieving an accuracy of **67.1%**, lower than OpenAI's **68.3%** (as measured here, 68.6% in paper)
  * ViT-B/16+ 240x240 (~50% more FLOPS than B/16 224x224) on LAION-400M achieving an accuracy of **69.2%**
  * ViT-L/14 on LAION-400M with an accuracy of **72.77%**, vs OpenAI's **75.5%** (as measured here, 75.3% in paper)
  * ViT-L/14 on LAION-2B with an accuracy of **75.3%**, vs OpenAI's **75.5%** (as measured here, 75.3% in paper)
  * ViT-H/14 on LAION-2B with an accuracy of **78.0**. The second best in1k zero-shot for released, open-source weights thus far.
  * ViT-g/14 on LAION-2B with an accuracy of **76.6**. This was trained on reduced schedule, same samples seen as 400M models.
  * ViT-G/14 on LAION-2B with an accuracy of **80.1**. The best in1k zero-shot for released, open-source weights thus far.

As we describe in more detail [below](#why-are-low-accuracy-clip-models-interesting), CLIP models in a medium accuracy regime already allow us to draw conclusions about the robustness of larger CLIP models since the models follow [reliable scaling laws](https://arxiv.org/abs/2107.04649).

This codebase is work in progress, and we invite all to contribute in making it more accessible and useful. In the future, we plan to add support for TPU training and release larger models. We hope this codebase facilitates and promotes further research in contrastive image-text learning. Please submit an issue or send an email if you have any other requests or suggestions.

Note that portions of `src/open_clip/` modelling and tokenizer code are adaptations of OpenAI's official [repository](https://github.com/openai/CLIP).

## Approach

| ![CLIP](https://raw.githubusercontent.com/mlfoundations/open_clip/main/docs/CLIP.png) |
|:--:|
| Image Credit: https://github.com/openai/CLIP |

## Usage

```
pip install open_clip_torch
```

```python
import torch
from PIL import Image
import open_clip

model, _, preprocess = open_clip.create_model_and_transforms('ViT-B-32-quickgelu', pretrained='laion400m_e32')
tokenizer = open_clip.get_tokenizer('ViT-B-32-quickgelu')

image = preprocess(Image.open("CLIP.png")).unsqueeze(0)
text = tokenizer(["a diagram", "a dog", "a cat"])

with torch.no_grad(), torch.cuda.amp.autocast():
    image_features = model.encode_image(image)
    text_features = model.encode_text(text)
    image_features /= image_features.norm(dim=-1, keepdim=True)
    text_features /= text_features.norm(dim=-1, keepdim=True)

    text_probs = (100.0 * image_features @ text_features.T).softmax(dim=-1)

print("Label probs:", text_probs)  # prints: [[1., 0., 0.]]
```

To compute billions of embeddings efficiently, you can use [clip-retrieval](https://github.com/rom1504/clip-retrieval) which has openclip support.

## Fine-tuning on classification tasks

This repository is focused on training CLIP models. To fine-tune a *trained* zero-shot model on a downstream classification task such as ImageNet, please see [our other repository: WiSE-FT](https://github.com/mlfoundations/wise-ft). The [WiSE-FT repository](https://github.com/mlfoundations/wise-ft) contains code for our paper on [Robust Fine-tuning of Zero-shot Models](https://arxiv.org/abs/2109.01903), in which we introduce a technique for fine-tuning zero-shot models while preserving robustness under distribution shift.

## Data

To download datasets as webdataset, we recommend [img2dataset](https://github.com/rom1504/img2dataset)

### Conceptual Captions

See [cc3m img2dataset example](https://github.com/rom1504/img2dataset/blob/main/dataset_examples/cc3m.md)

### YFCC and other datasets

In addition to specifying the training data via CSV files as mentioned above, our codebase also supports [webdataset](https://github.com/webdataset/webdataset), which is recommended for larger scale datasets. The expected format is a series of `.tar` files. Each of these `.tar` files should contain two files for each training example, one for the image and one for the corresponding text. Both files should have the same name but different extensions. For instance, `shard_001.tar` could contain files such as `abc.jpg` and `abc.txt`. You can learn more about `webdataset` at [https://github.com/webdataset/webdataset](https://github.com/webdataset/webdataset). We use `.tar` files with 1,000 data points each, which we create using [tarp](https://github.com/webdataset/tarp).

You can download the YFCC dataset from [Multimedia Commons](http://mmcommons.org/).
Similar to OpenAI, we used a subset of YFCC to reach the aforementioned accuracy numbers.
The indices of images in this subset are in [OpenAI's CLIP repository](https://github.com/openai/CLIP/blob/main/data/yfcc100m.md).


## Training CLIP

### Install

We advise you first create a virtual environment with:

```
python3 -m venv .env
source .env/bin/activate
pip install -U pip
```

You can then install openclip for training with `pip install 'open_clip_torch[training]'`.

#### Development

If you want to make changes to contribute code, you can close openclip then run `make install` in openclip folder (after creating a virtualenv)

Install pip PyTorch as per https://pytorch.org/get-started/locally/

You may run `make install-training` to install training deps

#### Testing

Test can be run with `make install-test` then `make test`

`python -m pytest -x -s -v tests -k "training"` to run a specific test

Running regression tests against a specific git revision or tag:
1. Generate testing data
    ```sh
    python tests/util_test.py --model RN50 RN101 --save_model_list models.txt --git_revision 9d31b2ec4df6d8228f370ff20c8267ec6ba39383
    ```
    **_WARNING_: This will invoke git and modify your working tree, but will reset it to the current state after data has been generated! \
    Don't modify your working tree while test data is being generated this way.**

2. Run regression tests
    ```sh
    OPEN_CLIP_TEST_REG_MODELS=models.txt python -m pytest -x -s -v -m regression_test
    ```

### Sample single-process running code:

```bash
python -m training.main \
    --save-frequency 1 \
    --zeroshot-frequency 1 \
    --report-to tensorboard \
    --train-data="/path/to/train_data.csv"  \
    --val-data="/path/to/validation_data.csv"  \
    --csv-img-key filepath \
    --csv-caption-key title \
    --imagenet-val=/path/to/imagenet/root/val/ \
    --warmup 10000 \
    --batch-size=128 \
    --lr=1e-3 \
    --wd=0.1 \
    --epochs=30 \
    --workers=8 \
    --model RN50
```

Note: `imagenet-val` is the path to the *validation* set of ImageNet for zero-shot evaluation, not the training set!
You can remove this argument if you do not want to perform zero-shot evaluation on ImageNet throughout training. Note that the `val` folder should contain subfolders. If it doest not, please use [this script](https://raw.githubusercontent.com/soumith/imagenetloader.torch/master/valprep.sh).

### Multi-GPU and Beyond

This code has been battle tested up to 1024 A100s and offers a variety of solutions
for distributed training. We include native support for SLURM clusters.

As the number of devices used to train increases, so does the space complexity of
the the logit matrix. Using a naïve all-gather scheme, space complexity will be
`O(n^2)`. Instead, complexity may become effectively linear if the flags
`--gather-with-grad` and `--local-loss` are used. This alteration results in one-to-one
numerical results as the naïve method.

#### Epochs

For larger datasets (eg Laion2B), we recommend setting --train-num-samples to a lower value than the full epoch, for example `--train-num-samples 135646078` to 1/16 of an epoch in conjunction with --dataset-resampled to do sampling with replacement. This allows having frequent checkpoints to evaluate more often.

#### Patch Dropout

<a href="https://arxiv.org/abs/2212.00794">Recent research</a> has shown that one can dropout half to three-quarters of the visual tokens, leading to up to 2-3x training speeds without loss of accuracy.

You can set this on your visual transformer config with the key `patch_dropout`.

In the paper, they also finetuned without the patch dropout at the end. You can do this with the command-line argument `--force-patch-dropout 0.`

#### Single-Node

We make use of `torchrun` to launch distributed jobs. The following launches a
a job on a node of 4 GPUs:

```bash
cd open_clip/src
torchrun --nproc_per_node 4 -m training.main \
    --train-data '/data/cc12m/cc12m-train-{0000..2175}.tar' \
    --train-num-samples 10968539 \
    --dataset-type webdataset \
    --batch-size 320 \
    --precision amp \
    --workers 4 \
    --imagenet-val /data/imagenet/validation/
```

#### Multi-Node

The same script above works, so long as users include information about the number
of nodes and host node.

```bash
cd open_clip/src
torchrun --nproc_per_node=4 \
    --rdzv_endpoint=$HOSTE_NODE_ADDR \
    -m training.main \
    --train-data '/data/cc12m/cc12m-train-{0000..2175}.tar' \
    --train-num-samples 10968539 \
    --dataset-type webdataset \
    --batch-size 320 \
    --precision amp \
    --workers 4 \
    --imagenet-val /data/imagenet/validation/
```

#### SLURM

This is likely the easiest solution to utilize. The following script was used to
train our largest models:

```bash
#!/bin/bash -x
#SBATCH --nodes=32
#SBATCH --gres=gpu:4
#SBATCH --ntasks-per-node=4
#SBATCH --cpus-per-task=6
#SBATCH --wait-all-nodes=1
#SBATCH --job-name=open_clip
#SBATCH --account=ACCOUNT_NAME
#SBATCH --partition PARTITION_NAME

eval "$(/path/to/conda/bin/conda shell.bash hook)" # init conda
conda activate open_clip
export CUDA_VISIBLE_DEVICES=0,1,2,3
export MASTER_PORT=12802

master_addr=$(scontrol show hostnames "$SLURM_JOB_NODELIST" | head -n 1)
export MASTER_ADDR=$master_addr

cd /shared/open_clip
export PYTHONPATH="$PYTHONPATH:$PWD/src"
srun --cpu_bind=v --accel-bind=gn python -u src/training/main.py \
    --save-frequency 1 \
    --report-to tensorboard \
    --train-data="/data/LAION-400M/{00000..41455}.tar" \
    --warmup 2000 \
    --batch-size=256 \
    --epochs=32 \
    --workers=8 \
    --model ViT-B-32 \
    --name "ViT-B-32-Vanilla" \
    --seed 0 \
    --local-loss \
    --gather-with-grad
```

### Resuming from a checkpoint:

```bash
python -m training.main \
    --train-data="/path/to/train_data.csv" \
    --val-data="/path/to/validation_data.csv"  \
    --resume /path/to/checkpoints/epoch_K.pt
```

### Training CoCa:
Training [CoCa](https://arxiv.org/abs/2205.01917) models is enabled through specifying a CoCa config using the ```--model``` parameter of the training script. Currently available configs are "coca_base", "coca_ViT-B-32", and "coca_roberta-ViT-B-32" (which uses RoBERTa as the text encoder). CoCa configs are different from CLIP configs because they have an additional "multimodal_cfg" component which specifies parameters for the multimodal text decoder. Here's an example from the coca_ViT-B-32 config:
```json
"multimodal_cfg": {
	"context_length": 76,
	"vocab_size": 49408,
	"width": 512,
	"heads": 8,
	"layers": 12,
	"latent_dim": 512,
	"attn_pooler_heads": 8
}
```
<<<<<<< HEAD
=======
Credit to [lucidrains](https://github.com/lucidrains) for [initial code](https://github.com/lucidrains/CoCa-pytorch), [gpucce](https://github.com/gpucce) for adapting the code to open_clip, and [iejMac](https://github.com/iejMac) for training the models.
>>>>>>> 255da5ce

### Training with pre-trained language models as text encoder:

If you wish to use different language models as the text encoder for CLIP you can do so by using one of the Hugging Face model configs in ```src/open_clip/model_configs``` and passing in it's tokenizer as the ```--model``` and ```--hf-tokenizer-name``` parameters respectively. Currently we only support RoBERTa ("test-roberta" config), however adding new models should be trivial. You can also determine how many layers, from the end, to leave unfrozen with the ```--lock-text-unlocked-layers``` parameter. Here's an example command to train CLIP with the RoBERTa LM that has it's last 10 layers unfrozen:
```bash
python -m training.main \
         --train-data="pipe:aws s3 cp s3://s-mas/cc3m/{00000..00329}.tar -" \
         --train-num-samples 3000000 \
         --val-data="pipe:aws s3 cp s3://s-mas/cc3m/{00330..00331}.tar -" \
         --val-num-samples 10000 \
         --dataset-type webdataset \
         --batch-size 256 \
         --warmup 2000 \
         --epochs 10 \
         --lr 5e-4 \
         --precision amp \
         --workers 6 \
         --model "roberta-ViT-B-32" \
         --lock-text \
         --lock-text-unlocked-layers 10 \
         --name "10_unfrozen" \
         --report-to "tensorboard" \
```

### Loss Curves

When run on a machine with 8 GPUs the command should produce the following training curve for Conceptual Captions:

![CLIP zero shot training curve](https://raw.githubusercontent.com/mlfoundations/open_clip/main/docs/clip_zeroshot.png)

More detailed curves for Conceptual Captions are given at [/docs/clip_conceptual_captions.md](/docs/clip_conceptual_captions.md).

When training a RN50 on YFCC the same hyperparameters as above are used, with the exception of `lr=5e-4` and `epochs=32`.

Note that to use another model, like `ViT-B/32` or `RN50x4` or `RN50x16` or `ViT-B/16`, specify with `--model RN50x4`.

### Launch tensorboard:
```bash
tensorboard --logdir=logs/tensorboard/ --port=7777
```

## Evaluation / Zero-Shot

### Evaluating local checkpoint:

```bash
python -m training.main \
    --val-data="/path/to/validation_data.csv"  \
    --model RN101 \
    --pretrained /path/to/checkpoints/epoch_K.pt
```

### Evaluating hosted pretrained checkpoint on ImageNet zero-shot prediction:

```bash
python -m training.main \
    --imagenet-val /path/to/imagenet/validation \
    --model ViT-B-32-quickgelu \
    --pretrained laion400m_e32
```

## Pretrained model details

### LAION-400M - https://laion.ai/laion-400-open-dataset

We are working on reproducing OpenAI's ViT results with the comparably sized (and open) LAION-400M dataset. Trained
weights may be found in release [v0.2](https://github.com/mlfoundations/open_clip/releases/tag/v0.2-weights).

The LAION400M weights have been trained on the JUWELS supercomputer (see acknowledgements section below).

#### ViT-B/32 224x224

We replicate OpenAI's results on ViT-B/32, reaching a top-1 ImageNet-1k zero-shot accuracy of 62.96%.

<img src="https://raw.githubusercontent.com/mlfoundations/open_clip/main/docs/laion_clip_zeroshot.png" width="700">

__Zero-shot comparison (courtesy of Andreas Fürst)__
<img src="https://raw.githubusercontent.com/mlfoundations/open_clip/main/docs/laion_openai_compare_b32.jpg" width="700">

ViT-B/32 was trained with 128 A100 (40 GB) GPUs for ~36 hours, 4600 GPU-hours. The per-GPU batch size was 256 for a global batch size of 32768. 256 is much lower than it could have been (~320-384) due to being sized initially before moving to 'local' contrastive loss.

#### ViT-B/16 224x224

The B/16 LAION400M training reached a top-1 ImageNet-1k zero-shot validation score of 67.07.

<img src="https://raw.githubusercontent.com/mlfoundations/open_clip/main/docs/laion_clip_zeroshot_b16.png" width="700">

This was the first major train session using the updated webdataset 0.2.x code. A bug was found that prevented shards from being shuffled properly between nodes/workers each epoch. This was fixed part way through training (epoch 26) but likely had an impact.

ViT-B/16 was trained with 176 A100 (40 GB) GPUS for ~61 hours, 10700 GPU-hours. Batch size per GPU was 192 for a global batch size of 33792.

#### ViT-B/16+ 240x240

The B/16+ 240x240 LAION400M training reached a top-1 ImageNet-1k zero-shot validation score of 69.21.

This model is the same depth as the B/16, but increases the
  * vision width from 768 -> 896
  * text width from 512 -> 640
  * the resolution 224x224 -> 240x240 (196 -> 225 tokens)

<img src="https://raw.githubusercontent.com/mlfoundations/open_clip/main/docs/laion_clip_zeroshot_b16_plus_240.png" width="700">

Unlike the B/16 run above, this model was a clean run with no dataset shuffling issues.

ViT-B/16+ was trained with 224 A100 (40 GB) GPUS for ~61 hours, 13620 GPU-hours. Batch size per GPU was 160 for a global batch size of 35840.

#### ViT-L/14 224x224

The L/14 LAION-400M training reached a top-1 ImageNet-1k zero-shot validation score of 72.77.

<img src="https://raw.githubusercontent.com/mlfoundations/open_clip/main/docs/laion_clip_zeroshot_l14.png" width="700">

ViT-L/14 was trained with 400 A100 (40 GB) GPUS for ~127 hours, 50800 GPU-hours. Batch size per GPU was 96 for a global batch size of 38400. Grad checkpointing was enabled.

### LAION-2B (en) - https://laion.ai/laion-5b-a-new-era-of-open-large-scale-multi-modal-datasets/

A ~2B sample subset of LAION-5B with english captions (https://huggingface.co/datasets/laion/laion2B-en)

#### ViT-B/32 224x224
A ViT-B/32 trained on LAION-2B, reaching a top-1 ImageNet-1k zero-shot accuracy of 65.62%.

<img src="https://raw.githubusercontent.com/mlfoundations/open_clip/main/docs/laion2b_clip_zeroshot_b32.png" width="700">

ViT-B/32 was trained with 112 A100 (40 GB) GPUs. The per-GPU batch size was 416 for a global batch size of 46592. Compute generously provided by [stability.ai](https://stability.ai/).

A second iteration of B/32 was trained on stability.ai cluster with a larger global batch size and learning rate, hitting 66.6% top-1. See https://huggingface.co/laion/CLIP-ViT-B-32-laion2B-s34B-b79K

#### ViT-L/14 224x224

A ViT-L/14 with a 75.3% top-1 ImageNet-1k zero-shot was trained on JUWELS Booster. See model details here https://huggingface.co/laion/CLIP-ViT-L-14-laion2B-s32B-b82K

These weights use a different dataset mean and std than others. Instead of using the OpenAI mean & std, inception style normalization `[-1, 1]` is used via a mean and std of `[0.5, 0.5, 0.5]`. This is handled automatically if using `open_clip.create_model_and_transforms` from pretrained weights.

#### ViT-H/14 224x224

A ViT-H/14 with a 78.0% top-1 ImageNet-1k zero-shot was trained on JUWELS Booster. See model details here https://huggingface.co/laion/CLIP-ViT-H-14-laion2B-s32B-b79K

#### ViT-g/14 224x224

A ViT-g/14 with a 76.6% top-1 ImageNet-1k zero-shot was trained on JUWELS Booster. See model details here https://huggingface.co/laion/CLIP-ViT-g-14-laion2B-s12B-b42K

This model was trained with a shorted schedule than other LAION-2B models with 12B samples seen instead of 32+B. It matches LAION-400M training in samples seen. Many zero-shot results are lower as a result, but despite this it performs very well in some OOD zero-shot and retrieval tasks.


#### ViT-B/32 roberta base

A ViT-B/32 with roberta base encoder with a 61.7% top-1 ImageNet-1k zero-shot was trained on stability. See model details here https://huggingface.co/laion/CLIP-ViT-B-32-roberta-base-laion2B-s12B-b32k
This is the first openclip model using a HF text tower. It has better performance on a range of tasks compared to the standard text encoder, see [metrics](https://huggingface.co/laion/CLIP-ViT-B-32-roberta-base-laion2B-s12B-b32k/blob/main/unknown.png)

#### ViT-B/32 xlm roberta base

A ViT-B/32 with xlm roberta base encoder with a 62.33% top-1 ImageNet-1k zero-shot was trained on stability. See model details here https://huggingface.co/laion/CLIP-ViT-B-32-xlm-roberta-base-laion5B-s13B-b90k
This is the first openclip model trained on the full laion5B dataset; hence the first multilingual clip trained with openclip. It has better performance on a range of tasks compared to the standard text encoder, see [metrics](https://huggingface.co/laion/CLIP-ViT-B-32-xlm-roberta-base-laion5B-s13B-b90k/blob/main/metrics.png)
A preliminary multilingual evaluation was run: 43% on imagenet1k italian (vs 21% for english B/32), 37% for imagenet1k japanese (vs 1% for english B/32 and 50% for B/16 clip japanese). It shows the multilingual property is indeed there as expected. Larger models will get even better performance.

#### ViT-H/14 xlm roberta large

A ViT-H/14 with xlm roberta large encoder with a 77.0% (vs 78% for the english equivalent) top-1 ImageNet-1k zero-shot was trained on stability. See model details here https://huggingface.co/laion/CLIP-ViT-H-14-frozen-xlm-roberta-large-laion5B-s13B-b90k

This model was trained following the [LiT](https://arxiv.org/abs/2111.07991) methodology: the image tower was frozen (initialized from english openclip ViT-H/14), the text tower was initialized from [xlm roberta large](https://huggingface.co/xlm-roberta-large) and unfrozen. This reduced training cost by a 3x factor.

See full english [metrics](https://huggingface.co/laion/CLIP-ViT-H-14-frozen-xlm-roberta-large-laion5B-s13B-b90k/resolve/main/results_xlm_roberta_large.png)

On zero shot classification on imagenet with translated prompts this model reaches:

* 56% in italian (vs 21% for https://github.com/clip-italian/clip-italian)
* 53% in japanese (vs 54.6% for https://github.com/rinnakk/japanese-clip)
* 55.7% in chinese (to be compared with https://github.com/OFA-Sys/Chinese-CLIP)


#### YFCC-15M

Below are checkpoints of models trained on YFCC-15M, along with their zero-shot top-1 accuracies on ImageNet and ImageNetV2. These models were trained using 8 GPUs and the same hyperparameters described in the "Sample running code" section, with the exception of `lr=5e-4` and `epochs=32`.

* [ResNet-50](https://github.com/mlfoundations/open_clip/releases/download/v0.2-weights/rn50-quickgelu-yfcc15m-455df137.pt) (32.7% / 27.9%)
* [ResNet-101](https://github.com/mlfoundations/open_clip/releases/download/v0.2-weights/rn101-quickgelu-yfcc15m-3e04b30e.pt) (34.8% / 30.0%)

#### CC12M - https://github.com/google-research-datasets/conceptual-12m

* [ResNet-50](https://github.com/mlfoundations/open_clip/releases/download/v0.2-weights/rn50-quickgelu-cc12m-f000538c.pt) (36.45%)

### Pretrained Model Interface

We offer a simple model interface to instantiate both pre-trained and untrained models.

NOTE: Many existing checkpoints use the QuickGELU activation from the original OpenAI models. This activation is actually less efficient than native torch.nn.GELU in recent versions of PyTorch. The model defaults are now nn.GELU, so one should use model definitions with `-quickgelu` postfix for the OpenCLIP pretrained weights. All OpenAI pretrained weights will always default to QuickGELU. One can also use the non `-quickgelu` model definitions with pretrained weights using QuickGELU but there will be an accuracy drop, for fine-tune that will likely vanish for longer runs.

Future trained models will use nn.GELU.

```python
>>> import open_clip
>>> open_clip.list_pretrained()
[('RN50', 'openai'),
 ('RN50', 'yfcc15m'),
 ('RN50', 'cc12m'),
 ('RN50-quickgelu', 'openai'),
 ('RN50-quickgelu', 'yfcc15m'),
 ('RN50-quickgelu', 'cc12m'),
 ('RN101', 'openai'),
 ('RN101', 'yfcc15m'),
 ('RN101-quickgelu', 'openai'),
 ('RN101-quickgelu', 'yfcc15m'),
 ('RN50x4', 'openai'),
 ('RN50x16', 'openai'),
 ('RN50x64', 'openai'),
 ('ViT-B-32', 'openai'),
 ('ViT-B-32', 'laion400m_e31'),
 ('ViT-B-32', 'laion400m_e32'),
 ('ViT-B-32', 'laion2b_e16'),
 ('ViT-B-32', 'laion2b_s34b_b79k'),
 ('ViT-B-32-quickgelu', 'openai'),
 ('ViT-B-32-quickgelu', 'laion400m_e31'),
 ('ViT-B-32-quickgelu', 'laion400m_e32'),
 ('ViT-B-16', 'openai'),
 ('ViT-B-16', 'laion400m_e31'),
 ('ViT-B-16', 'laion400m_e32'),
 ('ViT-B-16-plus-240', 'laion400m_e31'),
 ('ViT-B-16-plus-240', 'laion400m_e32'),
 ('ViT-L-14', 'openai'),
 ('ViT-L-14', 'laion400m_e31'),
 ('ViT-L-14', 'laion400m_e32'),
 ('ViT-L-14', 'laion2b_s32b_b82k'),
 ('ViT-L-14-336', 'openai'),
 ('ViT-H-14', 'laion2b_s32b_b79k'),
 ('ViT-g-14', 'laion2b_s12b_b42k'),
 ('ViT-bigG-14', 'laion2b_s39b_b160k'),
 ('roberta-ViT-B-32', 'laion2b_s12b_b32k'),
 ('xlm-roberta-base-ViT-B-32', 'laion5b_s13b_b90k'),
 ('xlm-roberta-large-ViT-H-14', 'frozen_laion5b_s13b_b90k'),
 ('coca_ViT-B-32', 'laion2B-s13B-b90k'),]

>>> model, train_transform, eval_transform = open_clip.create_model_and_transforms('ViT-B-32', pretrained='laion2b_s34b_b79k')
```
### Gradient accumulation

To simulate larger batches use `--accum-freq k`. If per gpu batch size, `--batch-size`, is `m`, then the effective batch size will be `k * m * num_gpus`.

When increasing `--accum-freq` from its default of 1, samples/s will remain approximately constant (batch size will double, as will time-per-batch). It is recommended to use other features to reduce batch size such as `--grad-checkpointing --local-loss --gather-with-grad` before increasing `--accum-freq`. `--accum-freq` can be used in addition to these features.

Instead of 1 forward pass per example, there are now 2 forward passes per-example. However, the first is done with `torch.no_grad`.

There is some additional GPU memory required --- the features and data from all `m` batches are stored in memory.

There are also `m` loss computations instead of the usual 1.

For more information see Cui et al. (https://arxiv.org/abs/2112.09331) or Pham et al. (https://arxiv.org/abs/2111.10050). 

### Support for remote loading/training

It is always possible to resume directly from a remote file, e.g., a file in an s3 bucket. Just set `--resume s3://<path-to-checkpoint> `.
This will work with any filesystem supported by `fsspec`.

It is also possible to train `open_clip` models while continuously backing up to s3. This can help to avoid slow local file systems.

Say that your node has a local ssd `/scratch`, an s3 bucket `s3://<path-to-bucket>`.

In that case, set `--logs /scratch` and `--remote-sync s3://<path-to-bucket>`. Then, a background process will sync `/scratch/<run-name>` to `s3://<path-to-bucket>/<run-name>`. After syncing, the background process will sleep for `--remote-sync-frequency` seconds, which defaults to 5 minutes.

There is also experimental support for syncing to other remote file systems, not just s3. To do so, specify `--remote-sync-protocol fsspec`. However, this is currently very slow and not recommended.

Also, to optionally avoid saving too many checkpoints locally when using these features, you can use `--delete-previous-checkpoint` which deletes the previous checkpoint after saving a new one.

Note: if you are using this feature with `--resume latest`, there are a few warnings. First, use with `--save-most-recent` is not supported. Second, only `s3` is supported. Finally, since the sync happens in the background, it is possible that the most recent checkpoint may not be finished syncing to the remote.

## Scaling trends

The plot below shows how zero-shot performance of CLIP models varies as we scale the number of samples used for training. Zero-shot performance increases steadily for both ImageNet and [ImageNetV2](https://arxiv.org/abs/1902.10811), and is far from saturated at ~15M samples.

<img src="https://raw.githubusercontent.com/mlfoundations/open_clip/main/docs/scaling.png" width="700">

## Why are low-accuracy CLIP models interesting?

**TL;DR:** CLIP models have high effective robustness, even at small scales.

CLIP models are particularly intriguing because they are more robust to natural distribution shifts (see Section 3.3 in the [CLIP paper](https://arxiv.org/abs/2103.00020)).
This phenomena is illustrated by the figure below, with ImageNet accuracy on the x-axis
and [ImageNetV2](https://arxiv.org/abs/1902.10811) (a reproduction of the ImageNet validation set with distribution shift) accuracy on the y-axis.
Standard training denotes training on the ImageNet train set and the CLIP zero-shot models
are shown as stars.

![CLIP scatter plot](https://raw.githubusercontent.com/mlfoundations/open_clip/main/docs/effective_robustness.png)

As observed by [Taori et al., 2020](https://arxiv.org/abs/2007.00644) and [Miller et al., 2021](https://arxiv.org/abs/2107.04649), the in-distribution
and out-of-distribution accuracies of models trained on ImageNet follow a predictable linear trend (the red line in the above plot). *Effective robustness*
quantifies robustness as accuracy beyond this baseline, i.e., how far a model lies above the red line. Ideally a model would not suffer from distribution shift and fall on the y = x line ([trained human labelers are within a percentage point of the y = x line](http://proceedings.mlr.press/v119/shankar20c.html)).

Even though the CLIP models trained with
this codebase achieve much lower accuracy than those trained by OpenAI, our models still lie on the same
trend of improved effective robustness (the purple line). Therefore, we can study what makes
CLIP robust without requiring industrial-scale compute.

For more information on effective robustness, please see:

- [Recht et al., 2019](https://arxiv.org/abs/1902.10811).
- [Taori et al., 2020](https://arxiv.org/abs/2007.00644).
- [Miller et al., 2021](https://arxiv.org/abs/2107.04649).

To know more about the factors that contribute to CLIP's robustness refer to [Fang et al., 2022](https://arxiv.org/abs/2205.01397).

## Acknowledgments

We gratefully acknowledge the Gauss Centre for Supercomputing e.V. (www.gauss-centre.eu) for funding this part of work by providing computing time through the John von Neumann Institute for Computing (NIC) on the GCS Supercomputer JUWELS Booster at Jülich Supercomputing Centre (JSC).

## The Team

Current development of this repository is led by [Ross Wightman](https://rwightman.com/), [Cade Gordon](http://cadegordon.io/), and [Vaishaal Shankar](http://vaishaal.com/).

The original version of this repository is from a group of researchers at UW, Google, Stanford, Amazon, Columbia, and Berkeley.

[Gabriel Ilharco*](http://gabrielilharco.com/), [Mitchell Wortsman*](https://mitchellnw.github.io/), [Nicholas Carlini](https://nicholas.carlini.com/), [Rohan Taori](https://www.rohantaori.com/), [Achal Dave](http://www.achaldave.com/), [Vaishaal Shankar](http://vaishaal.com/), [John Miller](https://people.eecs.berkeley.edu/~miller_john/), [Hongseok Namkoong](https://hsnamkoong.github.io/), [Hannaneh Hajishirzi](https://homes.cs.washington.edu/~hannaneh/), [Ali Farhadi](https://homes.cs.washington.edu/~ali/), [Ludwig Schmidt](https://people.csail.mit.edu/ludwigs/)

Special thanks to [Jong Wook Kim](https://jongwook.kim/) and [Alec Radford](https://github.com/Newmu) for help with reproducing CLIP!

## Citing

If you found this repository useful, please consider citing:
```bibtex
@software{ilharco_gabriel_2021_5143773,
  author       = {Ilharco, Gabriel and
                  Wortsman, Mitchell and
                  Wightman, Ross and
                  Gordon, Cade and
                  Carlini, Nicholas and
                  Taori, Rohan and
                  Dave, Achal and
                  Shankar, Vaishaal and
                  Namkoong, Hongseok and
                  Miller, John and
                  Hajishirzi, Hannaneh and
                  Farhadi, Ali and
                  Schmidt, Ludwig},
  title        = {OpenCLIP},
  month        = jul,
  year         = 2021,
  note         = {If you use this software, please cite it as below.},
  publisher    = {Zenodo},
  version      = {0.1},
  doi          = {10.5281/zenodo.5143773},
  url          = {https://doi.org/10.5281/zenodo.5143773}
}
```

```bibtex
@inproceedings{Radford2021LearningTV,
  title={Learning Transferable Visual Models From Natural Language Supervision},
  author={Alec Radford and Jong Wook Kim and Chris Hallacy and A. Ramesh and Gabriel Goh and Sandhini Agarwal and Girish Sastry and Amanda Askell and Pamela Mishkin and Jack Clark and Gretchen Krueger and Ilya Sutskever},
  booktitle={ICML},
  year={2021}
}
```

```bibtex
@inproceedings{schuhmann2022laionb,
  title={{LAION}-5B: An open large-scale dataset for training next generation image-text models},
  author={Christoph Schuhmann and
          Romain Beaumont and
          Richard Vencu and
          Cade W Gordon and
          Ross Wightman and
          Mehdi Cherti and
          Theo Coombes and
          Aarush Katta and
          Clayton Mullis and
          Mitchell Wortsman and
          Patrick Schramowski and
          Srivatsa R Kundurthy and
          Katherine Crowson and
          Ludwig Schmidt and
          Robert Kaczmarczyk and
          Jenia Jitsev},
  booktitle={Thirty-sixth Conference on Neural Information Processing Systems Datasets and Benchmarks Track},
  year={2022},
  url={https://openreview.net/forum?id=M3Y74vmsMcY}
}
```

[![DOI](https://zenodo.org/badge/390536799.svg)](https://zenodo.org/badge/latestdoi/390536799)<|MERGE_RESOLUTION|>--- conflicted
+++ resolved
@@ -271,10 +271,7 @@
 	"attn_pooler_heads": 8
 }
 ```
-<<<<<<< HEAD
-=======
 Credit to [lucidrains](https://github.com/lucidrains) for [initial code](https://github.com/lucidrains/CoCa-pytorch), [gpucce](https://github.com/gpucce) for adapting the code to open_clip, and [iejMac](https://github.com/iejMac) for training the models.
->>>>>>> 255da5ce
 
 ### Training with pre-trained language models as text encoder:
 
@@ -520,7 +517,7 @@
 
 There are also `m` loss computations instead of the usual 1.
 
-For more information see Cui et al. (https://arxiv.org/abs/2112.09331) or Pham et al. (https://arxiv.org/abs/2111.10050). 
+For more information see Cui et al. (https://arxiv.org/abs/2112.09331) or Pham et al. (https://arxiv.org/abs/2111.10050).
 
 ### Support for remote loading/training
 
