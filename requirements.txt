torch>=1.9.0
torchvision
regex
ftfy
tqdm
huggingface_hub
<<<<<<< HEAD
=======
safetensors
sentencepiece
protobuf
>>>>>>> 4c9e7be8
timm<|MERGE_RESOLUTION|>--- conflicted
+++ resolved
@@ -4,10 +4,5 @@
 ftfy
 tqdm
 huggingface_hub
-<<<<<<< HEAD
-=======
 safetensors
-sentencepiece
-protobuf
->>>>>>> 4c9e7be8
 timm