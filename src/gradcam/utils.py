--- conflicted
+++ resolved
@@ -1,6 +1,8 @@
 import cv2
 import matplotlib.pyplot as plt
-<<<<<<< HEAD
+
+import numpy as np
+
 from PIL import Image
 from torch import nn
 
@@ -12,12 +14,6 @@
 
 
 def show_attention_map(heatmap, image_name:str, layer_name:str="",write_to_disk:bool=False):
-=======
-import numpy as np
-
-
-def show_attention_map(heatmap, image_name: str, write_to_disk: bool = False):
->>>>>>> 9ff43821
     _, axes = plt.subplots(1, 3, figsize=(15, 8))
     axes[0].matshow(heatmap.squeeze())
     img = cv2.imread(image_name)
@@ -31,7 +27,6 @@
         ax.axis("off")
     plt.show()
     if write_to_disk:
-<<<<<<< HEAD
         plt.savefig('/imgs/'+layer_name+".jpg")
 
         
@@ -41,8 +36,4 @@
             cnn_module_list.append(child)
         elif child.children() is not None:
             cnn_module_list = get_cnn_modules(child,cnn_module_list)
-    return cnn_module_list
-=======
-        print("todo")
-        # cv2.imwrite("./map.jpg", superimposed_img)
->>>>>>> 9ff43821
+    return cnn_module_list