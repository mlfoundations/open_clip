--- conflicted
+++ resolved
@@ -132,7 +132,6 @@
             return image_latent, tokens_embs
         return image_latent
 
-<<<<<<< HEAD
     def encode_text(self, text, normalize=True, return_tokens=False, add_cls=True):
         text = text[:, :-1] if add_cls else text # make space for CLS token
         text_latent, token_emb = self.text.encoder(text, output_tokens=True)
@@ -145,27 +144,13 @@
         if image_latent is None or image_embs is None:
             image_latent, image_embs = self.encode_image(image, return_tokens=True)
 
-=======
-    def encode_text(self, text, normalize=True):
-        text = text[:, :-1] # make space for CLS token
-        text_latent, token_embs = self.text.encoder(text)
-        text_latent = F.normalize(text_latent, dim=-1) if normalize else text_latent
-        if getattr(self.text.encoder, "output_tokens", False):
-            return text_latent, token_embs
-        return text_latent
-    
-    def forward(self, image, text, output_dict=False):
-
-        text_latent, token_embs = self.encode_text(text)
-        image_latent, image_embs = self.encode_image(image)
-
->>>>>>> de343fb7
+
         # TODO: add assertion to avoid bugs?
         labels = text[:, -token_embs.shape[1]:]
 
         token_embs = self.text.decoder(image_embs, token_embs)
         logits = self.to_logits(token_embs)
-<<<<<<< HEAD
+        
         if output_dict:
             return {
                 "image_features": image_latent,
@@ -176,15 +161,6 @@
             }
 
         return image_latent, text_latent, logits, labels, self.logit_scale.exp()
-=======
-        return {
-            "image_features": image_latent,
-            "text_features": text_latent,
-            "logits": logits,
-            "labels": labels,
-            "logit_scale": self.logit_scale.exp()
-        }
->>>>>>> de343fb7
 
     def generate(
             self,
