--- conflicted
+++ resolved
@@ -85,17 +85,13 @@
         tokenizer = HFTokenizer(model_name[len(HF_HUB_PREFIX):])
     else:
         config = get_model_config(model_name)
-<<<<<<< HEAD
+
         if 'text_cfg' in config.keys():
             key = 'text_cfg'
         elif 'tower_a_cfg' in config.keys():
             key = 'tower_a_cfg'
         tokenizer = HFTokenizer(config[key]['hf_tokenizer_name']) if 'hf_tokenizer_name' in config[key] else tokenize
 
-=======
-        tokenizer = HFTokenizer(
-            config['text_cfg']['hf_tokenizer_name']) if 'hf_tokenizer_name' in config['text_cfg'] else tokenize
->>>>>>> 37b729bc
     return tokenizer
 
 
@@ -135,11 +131,8 @@
         cache_dir: Optional[str] = None,
         model_type: Optional[str] = "CLIP",
         output_dict: Optional[bool] = None,
-<<<<<<< HEAD
-
-=======
         require_pretrained: bool = False,
->>>>>>> 37b729bc
+
 ):
     has_hf_hub_prefix = model_name.startswith(HF_HUB_PREFIX)
     if has_hf_hub_prefix:
@@ -394,11 +387,8 @@
         force_custom_text=force_custom_text,
         force_image_size=force_image_size,
         cache_dir=cache_dir,
-<<<<<<< HEAD
         model_type=model_type,
-=======
         require_pretrained=True,
->>>>>>> 37b729bc
     )
 
     if not return_transform:
