import json
import logging
import os
import pathlib
import re
from copy import deepcopy
from pathlib import Path
from typing import Any, Dict, Optional, Tuple, Union

import torch

from .constants import OPENAI_DATASET_MEAN, OPENAI_DATASET_STD
from .model import CLIP, CustomTextCLIP, convert_weights_to_lp, convert_to_custom_text_state_dict,\
    resize_pos_embed, get_cast_dtype
from .coca_model import CoCa
from .loss import ClipLoss, CoCaLoss
from .openai import load_openai_model
from .pretrained import is_pretrained_cfg, get_pretrained_cfg, download_pretrained, list_pretrained_tags_by_model, download_pretrained_from_hf
from .transform import image_transform, AugmentationCfg
from .tokenizer import HFTokenizer, tokenize


HF_HUB_PREFIX = 'hf-hub:'
_MODEL_CONFIG_PATHS = [Path(__file__).parent / f"model_configs/"]
_MODEL_CONFIGS = {}  # directory (model_name: config) of model architecture configs


def _natural_key(string_):
    return [int(s) if s.isdigit() else s for s in re.split(r'(\d+)', string_.lower())]


def _rescan_model_configs():
    global _MODEL_CONFIGS

    config_ext = ('.json',)
    config_files = []
    for config_path in _MODEL_CONFIG_PATHS:
        if config_path.is_file() and config_path.suffix in config_ext:
            config_files.append(config_path)
        elif config_path.is_dir():
            for ext in config_ext:
                config_files.extend(config_path.glob(f'*{ext}'))

    for cf in config_files:
        with open(cf, 'r') as f:
            model_cfg = json.load(f)
            if all(a in model_cfg for a in ('embed_dim', 'vision_cfg', 'text_cfg')):
                _MODEL_CONFIGS[cf.stem] = model_cfg

    _MODEL_CONFIGS = {k: v for k, v in sorted(_MODEL_CONFIGS.items(), key=lambda x: _natural_key(x[0]))}


_rescan_model_configs()  # initial populate of model config registry


def list_models():
    """ enumerate available model architectures based on config files """
    return list(_MODEL_CONFIGS.keys())


def add_model_config(path):
    """ add model config path or file and update registry """
    if not isinstance(path, Path):
        path = Path(path)
    _MODEL_CONFIG_PATHS.append(path)
    _rescan_model_configs()


def get_model_config(model_name):
    if model_name in _MODEL_CONFIGS:
        return deepcopy(_MODEL_CONFIGS[model_name])
    else:
        return None


def get_tokenizer(model_name):
    if model_name.startswith(HF_HUB_PREFIX):
        tokenizer = HFTokenizer(model_name[len(HF_HUB_PREFIX):])
    else:
        config = get_model_config(model_name)
        tokenizer = HFTokenizer(config['text_cfg']['hf_tokenizer_name']) if 'hf_tokenizer_name' in config['text_cfg'] else tokenize
    return tokenizer


def load_state_dict(checkpoint_path: str, map_location='cpu'):
    checkpoint = torch.load(checkpoint_path, map_location=map_location)
    if isinstance(checkpoint, dict) and 'state_dict' in checkpoint:
        state_dict = checkpoint['state_dict']
    else:
        state_dict = checkpoint
    if next(iter(state_dict.items()))[0].startswith('module'):
        state_dict = {k[7:]: v for k, v in state_dict.items()}
    return state_dict


def load_checkpoint(model, checkpoint_path, strict=True):
    state_dict = load_state_dict(checkpoint_path)
    # detect old format and make compatible with new format
    if 'positional_embedding' in state_dict and not hasattr(model, 'positional_embedding'):
        state_dict = convert_to_custom_text_state_dict(state_dict)
    resize_pos_embed(state_dict, model)
    incompatible_keys = model.load_state_dict(state_dict, strict=strict)
    return incompatible_keys


def create_model(
        model_name: str,
        pretrained: Optional[str] = None,
        precision: str = 'fp32',
        device: Union[str, torch.device] = 'cpu',
        jit: bool = False,
        force_quick_gelu: bool = False,
        force_custom_text: bool = False,
        force_patch_dropout: Optional[float] = None,
        force_image_size: Optional[Union[int, Tuple[int, int]]] = None,
        pretrained_image: bool = False,
        pretrained_hf: bool = True,
        cache_dir: Optional[str] = None,
):
    has_hf_hub_prefix = model_name.startswith(HF_HUB_PREFIX)
    if has_hf_hub_prefix:
        model_id = model_name[len(HF_HUB_PREFIX):]
        checkpoint_path = download_pretrained_from_hf(model_id, cache_dir=cache_dir)
        config_path = download_pretrained_from_hf(model_id, filename='open_clip_config.json', cache_dir=cache_dir)

        with open(config_path, 'r', encoding='utf-8') as f:
            config = json.load(f)
        pretrained_cfg = config['preprocess_cfg']
        model_cfg = config['model_cfg']
    else:
        model_name = model_name.replace('/', '-')  # for callers using old naming with / in ViT names
        checkpoint_path = None
        pretrained_cfg = {}
        model_cfg = None

    if isinstance(device, str):
        device = torch.device(device)

    if pretrained and pretrained.lower() == 'openai':
        logging.info(f'Loading pretrained {model_name} from OpenAI.')
        model = load_openai_model(
            model_name,
            precision=precision,
            device=device,
            jit=jit,
            cache_dir=cache_dir,
        )
    else:
        model_cfg = model_cfg or get_model_config(model_name)
        if model_cfg is not None:
            logging.info(f'Loaded {model_name} model config.')
        else:
            logging.error(f'Model config for {model_name} not found; available models {list_models()}.')
            raise RuntimeError(f'Model config for {model_name} not found.')

        if force_quick_gelu:
            # override for use of QuickGELU on non-OpenAI transformer models
            model_cfg["quick_gelu"] = True

        if force_patch_dropout is not None:
            # override the default patch dropout value
            model_cfg["vision_cfg"]["patch_dropout"] = force_patch_dropout

        if force_image_size is not None:
            # override model config's image size
            model_cfg["vision_cfg"]["image_size"] = force_image_size

        if pretrained_image:
            if 'timm_model_name' in model_cfg.get('vision_cfg', {}):
                # pretrained weight loading for timm models set via vision_cfg
                model_cfg['vision_cfg']['timm_model_pretrained'] = True
            else:
                assert False, 'pretrained image towers currently only supported for timm models'

        cast_dtype = get_cast_dtype(precision)
        is_hf_model = 'hf_model_name' in model_cfg.get('text_cfg', {})
        custom_text = model_cfg.pop('custom_text', False) or force_custom_text or is_hf_model

        if custom_text:
            if is_hf_model:
                model_cfg['text_cfg']['hf_model_pretrained'] = pretrained_hf
            if "coca" in model_name:
                model = CoCa(**model_cfg, cast_dtype=cast_dtype)
            else:
                model = CustomTextCLIP(**model_cfg, cast_dtype=cast_dtype)
        else:
            model = CLIP(**model_cfg, cast_dtype=cast_dtype)

        if pretrained:
            checkpoint_path = ''
            pretrained_cfg = get_pretrained_cfg(model_name, pretrained)
            if pretrained_cfg:
                checkpoint_path = download_pretrained(pretrained_cfg, cache_dir=cache_dir)
            elif os.path.exists(pretrained):
                checkpoint_path = pretrained

            if checkpoint_path:
                logging.info(f'Loading pretrained {model_name} weights ({pretrained}).')
                load_checkpoint(model, checkpoint_path)
            else:
                error_str = (
                    f'Pretrained weights ({pretrained}) not found for model {model_name}.'
                    f'Available pretrained tags ({list_pretrained_tags_by_model(model_name)}.')
                logging.warning(error_str)
                raise RuntimeError(error_str)
        elif has_hf_hub_prefix:
            logging.info(f'Loading pretrained {model_name} weights ({pretrained}).')
            load_checkpoint(model, checkpoint_path)

        model.to(device=device)
        if precision in ("fp16", "bf16"):
            convert_weights_to_lp(model, dtype=torch.bfloat16 if precision == 'bf16' else torch.float16)

        # set image / mean metadata from pretrained_cfg if available, or use default
        model.visual.image_mean = pretrained_cfg.get('mean', None) or OPENAI_DATASET_MEAN
        model.visual.image_std = pretrained_cfg.get('std', None) or OPENAI_DATASET_STD

        if jit:
            model = torch.jit.script(model)

    return model


def create_loss(args):
    if "coca" in args.model.lower():
        return CoCaLoss(
            caption_loss_weight=args.coca_caption_loss_weight,
            clip_loss_weight=args.coca_contrastive_loss_weight,
            local_loss=args.local_loss,
            gather_with_grad=args.gather_with_grad,
            cache_labels=True,
            rank=args.rank,
            world_size=args.world_size,
<<<<<<< HEAD
            use_horovod=args.horovod)
=======
            use_horovod=args.horovod,
        )
>>>>>>> 255da5ce
    return ClipLoss(
        local_loss=args.local_loss,
        gather_with_grad=args.gather_with_grad,
        cache_labels=True,
        rank=args.rank,
        world_size=args.world_size,
<<<<<<< HEAD
        use_horovod=args.horovod)
=======
        use_horovod=args.horovod,
    )
>>>>>>> 255da5ce


def create_model_and_transforms(
        model_name: str,
        pretrained: Optional[str] = None,
        precision: str = 'fp32',
        device: Union[str, torch.device] = 'cpu',
        jit: bool = False,
        force_quick_gelu: bool = False,
        force_custom_text: bool = False,
        force_patch_dropout: Optional[float] = None,
        force_image_size: Optional[Union[int, Tuple[int, int]]] = None,
        pretrained_image: bool = False,
        pretrained_hf: bool = True,
        image_mean: Optional[Tuple[float, ...]] = None,
        image_std: Optional[Tuple[float, ...]] = None,
        aug_cfg: Optional[Union[Dict[str, Any], AugmentationCfg]] = None,
        cache_dir: Optional[str] = None,
):
    model = create_model(
        model_name,
        pretrained,
        precision=precision,
        device=device,
        jit=jit,
        force_quick_gelu=force_quick_gelu,
        force_custom_text=force_custom_text,
        force_patch_dropout=force_patch_dropout,
        force_image_size=force_image_size,
        pretrained_image=pretrained_image,
        pretrained_hf=pretrained_hf,
        cache_dir=cache_dir,
    )

    image_mean = image_mean or getattr(model.visual, 'image_mean', None)
    image_std = image_std or getattr(model.visual, 'image_std', None)
    preprocess_train = image_transform(
        model.visual.image_size,
        is_train=True,
        mean=image_mean,
        std=image_std,
        aug_cfg=aug_cfg,
    )
    preprocess_val = image_transform(
        model.visual.image_size,
        is_train=False,
        mean=image_mean,
        std=image_std,
    )

    return model, preprocess_train, preprocess_val


def create_model_from_pretrained(
        model_name: str,
        pretrained: str,
        precision: str = 'fp32',
        device: Union[str, torch.device] = 'cpu',
        jit: bool = False,
        force_quick_gelu: bool = False,
        force_custom_text: bool = False,
        force_image_size: Optional[Union[int, Tuple[int, int]]] = None,
        return_transform: bool = True,
        image_mean: Optional[Tuple[float, ...]] = None,
        image_std: Optional[Tuple[float, ...]] = None,
        cache_dir: Optional[str] = None,
):
    if not is_pretrained_cfg(model_name, pretrained) and not os.path.exists(pretrained):
        raise RuntimeError(
            f'{pretrained} is not a valid pretrained cfg or checkpoint for {model_name}.'
            f' Use open_clip.list_pretrained() to find one.')

    model = create_model(
        model_name,
        pretrained,
        precision=precision,
        device=device,
        jit=jit,
        force_quick_gelu=force_quick_gelu,
        force_custom_text=force_custom_text,
        force_image_size=force_image_size,
        cache_dir=cache_dir,
    )

    if not return_transform:
        return model

    image_mean = image_mean or getattr(model.visual, 'image_mean', None)
    image_std = image_std or getattr(model.visual, 'image_std', None)
    preprocess = image_transform(
        model.visual.image_size,
        is_train=False,
        mean=image_mean,
        std=image_std,
    )

    return model, preprocess<|MERGE_RESOLUTION|>--- conflicted
+++ resolved
@@ -231,24 +231,16 @@
             cache_labels=True,
             rank=args.rank,
             world_size=args.world_size,
-<<<<<<< HEAD
-            use_horovod=args.horovod)
-=======
             use_horovod=args.horovod,
         )
->>>>>>> 255da5ce
     return ClipLoss(
         local_loss=args.local_loss,
         gather_with_grad=args.gather_with_grad,
         cache_labels=True,
         rank=args.rank,
         world_size=args.world_size,
-<<<<<<< HEAD
-        use_horovod=args.horovod)
-=======
         use_horovod=args.horovod,
     )
->>>>>>> 255da5ce
 
 
 def create_model_and_transforms(
