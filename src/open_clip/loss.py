import torch
import torch.nn as nn
from torch.nn import functional as F

try:
    import torch.distributed.nn
    from torch import distributed as dist

    has_distributed = True
except ImportError:
    has_distributed = False

try:
    import horovod.torch as hvd
except ImportError:
    hvd = None


def gather_features(
        image_features,
        text_features,
        local_loss=False,
        gather_with_grad=False,
        rank=0,
        world_size=1,
        use_horovod=False
):
    assert has_distributed, 'torch.distributed did not import correctly, please use a PyTorch version with support.'
    if use_horovod:
        assert hvd is not None, 'Please install horovod'
        if gather_with_grad:
            all_image_features = hvd.allgather(image_features)
            all_text_features = hvd.allgather(text_features)
        else:
            with torch.no_grad():
                all_image_features = hvd.allgather(image_features)
                all_text_features = hvd.allgather(text_features)
            if not local_loss:
                # ensure grads for local rank when all_* features don't have a gradient
                gathered_image_features = list(all_image_features.chunk(world_size, dim=0))
                gathered_text_features = list(all_text_features.chunk(world_size, dim=0))
                gathered_image_features[rank] = image_features
                gathered_text_features[rank] = text_features
                all_image_features = torch.cat(gathered_image_features, dim=0)
                all_text_features = torch.cat(gathered_text_features, dim=0)
    else:
        # We gather tensors from all gpus
        if gather_with_grad:
            all_image_features = torch.cat(torch.distributed.nn.all_gather(image_features), dim=0)
            all_text_features = torch.cat(torch.distributed.nn.all_gather(text_features), dim=0)
        else:
            gathered_image_features = [torch.zeros_like(image_features) for _ in range(world_size)]
            gathered_text_features = [torch.zeros_like(text_features) for _ in range(world_size)]
            dist.all_gather(gathered_image_features, image_features)
            dist.all_gather(gathered_text_features, text_features)
            if not local_loss:
                # ensure grads for local rank when all_* features don't have a gradient
                gathered_image_features[rank] = image_features
                gathered_text_features[rank] = text_features
            all_image_features = torch.cat(gathered_image_features, dim=0)
            all_text_features = torch.cat(gathered_text_features, dim=0)

    return all_image_features, all_text_features


class ClipLoss(nn.Module):

    def __init__(
            self,
            local_loss=False,
            gather_with_grad=False,
            cache_labels=False,
            rank=0,
            world_size=1,
            use_horovod=False,
    ):
        super().__init__()
        self.local_loss = local_loss
        self.gather_with_grad = gather_with_grad
        self.cache_labels = cache_labels
        self.rank = rank
        self.world_size = world_size
        self.use_horovod = use_horovod

        # cache state
        self.prev_num_logits = 0
        self.labels = {}

    def get_ground_truth(self, device, num_logits) -> torch.Tensor:
        # calculated ground-truth and cache if enabled
        if self.prev_num_logits != num_logits or device not in self.labels:
            labels = torch.arange(num_logits, device=device, dtype=torch.long)
            if self.world_size > 1 and self.local_loss:
                labels = labels + num_logits * self.rank
            if self.cache_labels:
                self.labels[device] = labels
                self.prev_num_logits = num_logits
        else:
            labels = self.labels[device]
        return labels

    def get_logits(self, image_features, text_features, logit_scale):
        if self.world_size > 1:
            all_image_features, all_text_features = gather_features(
                image_features, text_features,
                self.local_loss, self.gather_with_grad, self.rank, self.world_size, self.use_horovod)

            if self.local_loss:
                logits_per_image = logit_scale * image_features @ all_text_features.T
                logits_per_text = logit_scale * text_features @ all_image_features.T
            else:
                logits_per_image = logit_scale * all_image_features @ all_text_features.T
                logits_per_text = logits_per_image.T
        else:
            logits_per_image = logit_scale * image_features @ text_features.T
            logits_per_text = logit_scale * text_features @ image_features.T

        return logits_per_image, logits_per_text

    def forward(self, image_features, text_features, logit_scale, output_dict=False):
        device = image_features.device
        logits_per_image, logits_per_text = self.get_logits(image_features, text_features, logit_scale)

        labels = self.get_ground_truth(device, logits_per_image.shape[0])

        total_loss = (
            F.cross_entropy(logits_per_image, labels) +
            F.cross_entropy(logits_per_text, labels)
        ) / 2

        return {"contrastive_loss": total_loss} if output_dict else total_loss


class CoCaLoss(ClipLoss):
    def __init__(
            self,
            caption_loss_weight,
            clip_loss_weight,
            pad_id=0,  # pad_token for open_clip custom tokenizer
            local_loss=False,
            gather_with_grad=False,
            cache_labels=False,
            rank=0,
            world_size=1,
            use_horovod=False,
    ):
        super().__init__(
            local_loss=local_loss,
            gather_with_grad=gather_with_grad,
            cache_labels=cache_labels,
            rank=rank,
            world_size=world_size,
            use_horovod=use_horovod
        )

        self.clip_loss_weight = clip_loss_weight
        self.caption_loss_weight = caption_loss_weight
        self.caption_loss = nn.CrossEntropyLoss(ignore_index=pad_id)

    def forward(self, image_features, text_features, logits, labels, logit_scale, output_dict=False):
<<<<<<< HEAD

        clip_loss = super().forward(image_features, text_features, logit_scale)
        clip_loss = self.clip_loss_weight * clip_loss
=======
        
        clip_loss = torch.tensor(0)
        
        if self.clip_loss_weight:
            clip_loss = super().forward(image_features, text_features, logit_scale)
            clip_loss = self.clip_loss_weight * clip_loss
>>>>>>> 79a20ee9

        caption_loss = self.caption_loss(
            logits.permute(0, 2, 1),
            labels,
        )
        caption_loss = caption_loss * self.caption_loss_weight

        if output_dict:
            return {"contrastive_loss": clip_loss, "caption_loss": caption_loss}

        return clip_loss, caption_loss


class DistillClipLoss(ClipLoss):

    def dist_loss(self, teacher_logits, student_logits):
        return -(teacher_logits.softmax(dim=1) * student_logits.log_softmax(dim=1)).sum(dim=1).mean(dim=0)

    def forward(
            self,
            image_features,
            text_features,
            logit_scale,
            dist_image_features,
            dist_text_features,
            dist_logit_scale,
            output_dict=False,
    ):
        logits_per_image, logits_per_text = \
            self.get_logits(image_features, text_features, logit_scale)

        dist_logits_per_image, dist_logits_per_text = \
            self.get_logits(dist_image_features, dist_text_features, dist_logit_scale)

        labels = self.get_ground_truth(image_features.device, logits_per_image.shape[0])

        contrastive_loss = (
            F.cross_entropy(logits_per_image, labels) +
            F.cross_entropy(logits_per_text, labels)
        ) / 2

        distill_loss = (
            self.dist_loss(dist_logits_per_image, logits_per_image) +
            self.dist_loss(dist_logits_per_text, logits_per_text)
        ) / 2

        if output_dict:
            return {"contrastive_loss": contrastive_loss, "distill_loss": distill_loss}

        return contrastive_loss, distill_loss<|MERGE_RESOLUTION|>--- conflicted
+++ resolved
@@ -158,18 +158,12 @@
         self.caption_loss = nn.CrossEntropyLoss(ignore_index=pad_id)
 
     def forward(self, image_features, text_features, logits, labels, logit_scale, output_dict=False):
-<<<<<<< HEAD
-
-        clip_loss = super().forward(image_features, text_features, logit_scale)
-        clip_loss = self.clip_loss_weight * clip_loss
-=======
-        
+
         clip_loss = torch.tensor(0)
-        
+
         if self.clip_loss_weight:
             clip_loss = super().forward(image_features, text_features, logit_scale)
             clip_loss = self.clip_loss_weight * clip_loss
->>>>>>> 79a20ee9
 
         caption_loss = self.caption_loss(
             logits.permute(0, 2, 1),
