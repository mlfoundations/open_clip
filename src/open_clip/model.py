""" CLIP Model

Adapted from https://github.com/openai/CLIP. Originally MIT License, Copyright (c) 2021 OpenAI.
"""
from dataclasses import dataclass
import logging
import math
from typing import Optional, Tuple, Union

import numpy as np
import torch
import torch.nn.functional as F
from torch import nn
from torch.utils.checkpoint import checkpoint

from .hf_model import HFTextEncoder
from .modified_resnet import ModifiedResNet
from .timm_model import TimmModel
from .transformer import LayerNormFp32, LayerNorm, QuickGELU, Attention, VisionTransformer, TextTransformer
from .utils import to_2tuple


@dataclass
class CLIPVisionCfg:
    layers: Union[Tuple[int, int, int, int], int] = 12
    width: int = 768
    head_width: int = 64
    mlp_ratio: float = 4.0
    patch_size: int = 16
    image_size: Union[Tuple[int, int], int] = 224
    ls_init_value: Optional[float] = None  # layer scale initial value
<<<<<<< HEAD
    patch_dropout: float = 0.  # what fraction of patches to dropout during training (0 would mean disabled and no patches dropped) - 0.5 to 0.75 recommended in the paper for optimal results
=======
    global_average_pool: bool = False # whether to global average pool the last embedding layer, instead of using CLS token (https://arxiv.org/abs/2205.01580)
>>>>>>> db8a9246
    timm_model_name: str = None  # a valid model name overrides layers, width, patch_size
    timm_model_pretrained: bool = False  # use (imagenet) pretrained weights for named model
    timm_pool: str = 'avg'  # feature pooling for timm model ('abs_attn', 'rot_attn', 'avg', '')
    timm_proj: str = 'linear'  # linear projection for timm model output ('linear', 'mlp', '')
    timm_proj_bias: bool = False  # enable bias final projection


@dataclass
class CLIPTextCfg:
    context_length: int = 77
    vocab_size: int = 49408
    width: int = 512
    heads: int = 8
    layers: int = 12
    ls_init_value: Optional[float] = None  # layer scale initial value
    hf_model_name: str = None
    hf_tokenizer_name: str = None
    hf_model_pretrained: bool = True
    proj: str = 'mlp'
    pooler_type: str = 'mean_pooler'


def get_cast_dtype(precision: str):
    cast_dtype = None
    if precision == 'bf16':
        cast_dtype = torch.bfloat16
    elif precision == 'fp16':
        cast_dtype = torch.float16
    return cast_dtype


def _build_vision_tower(
        embed_dim: int,
        vision_cfg: CLIPVisionCfg,
        quick_gelu: bool = False,
        cast_dtype: Optional[torch.dtype] = None
):
    if isinstance(vision_cfg, dict):
        vision_cfg = CLIPVisionCfg(**vision_cfg)

    # OpenAI models are pretrained w/ QuickGELU but native nn.GELU is both faster and more
    # memory efficient in recent PyTorch releases (>= 1.10).
    # NOTE: timm models always use native GELU regardless of quick_gelu flag.
    act_layer = QuickGELU if quick_gelu else nn.GELU

    if vision_cfg.timm_model_name:
        visual = TimmModel(
            vision_cfg.timm_model_name,
            pretrained=vision_cfg.timm_model_pretrained,
            pool=vision_cfg.timm_pool,
            proj=vision_cfg.timm_proj,
            proj_bias=vision_cfg.timm_proj_bias,
            embed_dim=embed_dim,
            image_size=vision_cfg.image_size
        )
        act_layer = nn.GELU  # so that text transformer doesn't use QuickGELU w/ timm models
    elif isinstance(vision_cfg.layers, (tuple, list)):
        vision_heads = vision_cfg.width * 32 // vision_cfg.head_width
        visual = ModifiedResNet(
            layers=vision_cfg.layers,
            output_dim=embed_dim,
            heads=vision_heads,
            image_size=vision_cfg.image_size,
            width=vision_cfg.width
        )
    else:
        vision_heads = vision_cfg.width // vision_cfg.head_width
        norm_layer = LayerNormFp32 if cast_dtype in (torch.float16, torch.bfloat16) else LayerNorm
        visual = VisionTransformer(
            image_size=vision_cfg.image_size,
            patch_size=vision_cfg.patch_size,
            width=vision_cfg.width,
            layers=vision_cfg.layers,
            heads=vision_heads,
            mlp_ratio=vision_cfg.mlp_ratio,
            ls_init_value=vision_cfg.ls_init_value,
<<<<<<< HEAD
            patch_dropout=vision_cfg.patch_dropout,
=======
            global_average_pool=vision_cfg.global_average_pool,
>>>>>>> db8a9246
            output_dim=embed_dim,
            act_layer=act_layer,
            norm_layer=norm_layer,
        )

    return visual


def _build_text_tower(
        embed_dim: int,
        text_cfg: CLIPTextCfg,
        quick_gelu: bool = False,
        cast_dtype: Optional[torch.dtype] = None,
):
    if isinstance(text_cfg, dict):
        text_cfg = CLIPTextCfg(**text_cfg)

    if text_cfg.hf_model_name:
        text = HFTextEncoder(
            text_cfg.hf_model_name,
            output_dim=embed_dim,
            proj=text_cfg.proj,
            pooler_type=text_cfg.pooler_type,
            pretrained=text_cfg.hf_model_pretrained
       )
    else:
        act_layer = QuickGELU if quick_gelu else nn.GELU
        norm_layer = LayerNormFp32 if cast_dtype in (torch.float16, torch.bfloat16) else LayerNorm

        text = TextTransformer(
            context_length=text_cfg.context_length,
            vocab_size=text_cfg.vocab_size,
            width=text_cfg.width,
            heads=text_cfg.heads,
            layers=text_cfg.layers,
            ls_init_value=text_cfg.ls_init_value,
            output_dim=embed_dim,
            act_layer=act_layer,
            norm_layer=norm_layer,
        )
    return text


class CLIP(nn.Module):
    def __init__(
            self,
            embed_dim: int,
            vision_cfg: CLIPVisionCfg,
            text_cfg: CLIPTextCfg,
            quick_gelu: bool = False,
            cast_dtype: Optional[torch.dtype] = None,
    ):
        super().__init__()
        self.visual = _build_vision_tower(embed_dim, vision_cfg, quick_gelu, cast_dtype)

        text = _build_text_tower(embed_dim, text_cfg, quick_gelu, cast_dtype)
        self.transformer = text.transformer
        self.vocab_size = text.vocab_size
        self.token_embedding = text.token_embedding
        self.positional_embedding = text.positional_embedding
        self.ln_final = text.ln_final
        self.text_projection = text.text_projection
        self.register_buffer('attn_mask', text.attn_mask, persistent=False)

        self.logit_scale = nn.Parameter(torch.ones([]) * np.log(1 / 0.07))

    def lock_image_tower(self, unlocked_groups=0, freeze_bn_stats=False):
        # lock image tower as per LiT - https://arxiv.org/abs/2111.07991
        self.visual.lock(unlocked_groups=unlocked_groups, freeze_bn_stats=freeze_bn_stats)

    @torch.jit.ignore
    def set_grad_checkpointing(self, enable=True):
        self.visual.set_grad_checkpointing(enable)
        self.transformer.grad_checkpointing = enable

    def encode_image(self, image, normalize: bool = False):
        features = self.visual(image)
        return F.normalize(features, dim=-1) if normalize else features

    def encode_text(self, text, normalize: bool = False):
        cast_dtype = self.transformer.get_cast_dtype()

        x = self.token_embedding(text).to(cast_dtype)  # [batch_size, n_ctx, d_model]

        x = x + self.positional_embedding.to(cast_dtype)
        x = x.permute(1, 0, 2)  # NLD -> LND
        x = self.transformer(x, attn_mask=self.attn_mask)
        x = x.permute(1, 0, 2)  # LND -> NLD
        x = self.ln_final(x)  # [batch_size, n_ctx, transformer.width]
        # take features from the eot embedding (eot_token is the highest number in each sequence)
        x = x[torch.arange(x.shape[0]), text.argmax(dim=-1)] @ self.text_projection
        return F.normalize(x, dim=-1) if normalize else x

    def forward(self, image, text):
        image_features = self.encode_image(image, normalize=True)
        text_features = self.encode_text(text, normalize=True)
        return image_features, text_features, self.logit_scale.exp()


class CustomTextCLIP(nn.Module):
    def __init__(
            self,
            embed_dim: int,
            vision_cfg: CLIPVisionCfg,
            text_cfg: CLIPTextCfg,
            quick_gelu: bool = False,
            cast_dtype: Optional[torch.dtype] = None,
    ):
        super().__init__()
        self.visual = _build_vision_tower(embed_dim, vision_cfg, quick_gelu, cast_dtype)
        self.text = _build_text_tower(embed_dim, text_cfg, quick_gelu, cast_dtype)
        self.logit_scale = nn.Parameter(torch.ones([]) * np.log(1 / 0.07))

    def lock_image_tower(self, unlocked_groups=0, freeze_bn_stats=False):
        # lock image tower as per LiT - https://arxiv.org/abs/2111.07991
        self.visual.lock(unlocked_groups=unlocked_groups, freeze_bn_stats=freeze_bn_stats)
    def lock_text_tower(self, unlocked_layers:int=0, freeze_layer_norm:bool=True):
        self.text.lock(unlocked_layers, freeze_layer_norm)

    @torch.jit.ignore
    def set_grad_checkpointing(self, enable=True):
        self.visual.set_grad_checkpointing(enable)
        self.text.set_grad_checkpointing(enable)

    def encode_image(self, image, normalize: bool = False):
        features = self.visual(image)
        return F.normalize(features, dim=-1) if normalize else features

    def encode_text(self, text, normalize: bool = False):
        features = self.text(text)
        return F.normalize(features, dim=-1) if normalize else features

    def forward(self, image, text):
        image_features = self.encode_image(image, normalize=True)
        text_features = self.encode_text(text, normalize=True)
        return image_features, text_features, self.logit_scale.exp()


def convert_weights_to_lp(model: nn.Module, dtype=torch.float16):
    """Convert applicable model parameters to low-precision (bf16 or fp16)"""

    def _convert_weights(l):
        if isinstance(l, (nn.Conv1d, nn.Conv2d, nn.Linear)):
            l.weight.data = l.weight.data.to(dtype)
            if l.bias is not None:
                l.bias.data = l.bias.data.to(dtype)

        if isinstance(l, (nn.MultiheadAttention, Attention)):
            for attr in [*[f"{s}_proj_weight" for s in ["in", "q", "k", "v"]], "in_proj_bias", "bias_k", "bias_v"]:
                tensor = getattr(l, attr)
                if tensor is not None:
                    tensor.data = tensor.data.to(dtype)

        for name in ["text_projection", "proj"]:
            if hasattr(l, name):
                attr = getattr(l, name)
                if attr is not None:
                    attr.data = attr.data.to(dtype)

    model.apply(_convert_weights)


convert_weights_to_fp16 = convert_weights_to_lp  # backwards compat


# used to maintain checkpoint compatibility
def convert_to_custom_text_state_dict(state_dict: dict):
    if 'text_projection' in state_dict:
        # old format state_dict, move text tower -> .text
        new_state_dict = {}
        for k, v in state_dict.items():
            if any(k.startswith(p) for p in (
                'text_projection',
                'positional_embedding',
                'token_embedding',
                'transformer',
                'ln_final',
            )):
                k = 'text.' + k
            new_state_dict[k] = v
        return new_state_dict
    return state_dict


def build_model_from_openai_state_dict(
        state_dict: dict,
        quick_gelu=True,
        cast_dtype=torch.float16,
):
    vit = "visual.proj" in state_dict

    if vit:
        vision_width = state_dict["visual.conv1.weight"].shape[0]
        vision_layers = len(
            [k for k in state_dict.keys() if k.startswith("visual.") and k.endswith(".attn.in_proj_weight")])
        vision_patch_size = state_dict["visual.conv1.weight"].shape[-1]
        grid_size = round((state_dict["visual.positional_embedding"].shape[0] - 1) ** 0.5)
        image_size = vision_patch_size * grid_size
    else:
        counts: list = [
            len(set(k.split(".")[2] for k in state_dict if k.startswith(f"visual.layer{b}"))) for b in [1, 2, 3, 4]]
        vision_layers = tuple(counts)
        vision_width = state_dict["visual.layer1.0.conv1.weight"].shape[0]
        output_width = round((state_dict["visual.attnpool.positional_embedding"].shape[0] - 1) ** 0.5)
        vision_patch_size = None
        assert output_width ** 2 + 1 == state_dict["visual.attnpool.positional_embedding"].shape[0]
        image_size = output_width * 32

    embed_dim = state_dict["text_projection"].shape[1]
    context_length = state_dict["positional_embedding"].shape[0]
    vocab_size = state_dict["token_embedding.weight"].shape[0]
    transformer_width = state_dict["ln_final.weight"].shape[0]
    transformer_heads = transformer_width // 64
    transformer_layers = len(set(k.split(".")[2] for k in state_dict if k.startswith(f"transformer.resblocks")))

    vision_cfg = CLIPVisionCfg(
        layers=vision_layers,
        width=vision_width,
        patch_size=vision_patch_size,
        image_size=image_size,
    )
    text_cfg = CLIPTextCfg(
        context_length=context_length,
        vocab_size=vocab_size,
        width=transformer_width,
        heads=transformer_heads,
        layers=transformer_layers
    )
    model = CLIP(
        embed_dim,
        vision_cfg=vision_cfg,
        text_cfg=text_cfg,
        quick_gelu=quick_gelu,  # OpenAI models were trained with QuickGELU
        cast_dtype=cast_dtype,
    )

    for key in ["input_resolution", "context_length", "vocab_size"]:
        state_dict.pop(key, None)

    convert_weights_to_fp16(model)  # OpenAI state dicts are partially converted to float16
    model.load_state_dict(state_dict)
    return model.eval()


def trace_model(model, batch_size=256, device=torch.device('cpu')):
    model.eval()
    image_size = model.visual.image_size
    example_images = torch.ones((batch_size, 3, image_size, image_size), device=device)
    example_text = torch.zeros((batch_size, model.context_length), dtype=torch.int, device=device)
    model = torch.jit.trace_module(
        model,
        inputs=dict(
            forward=(example_images, example_text),
            encode_text=(example_text,),
            encode_image=(example_images,)
        ))
    model.visual.image_size = image_size
    return model


def resize_pos_embed(state_dict, model, interpolation: str = 'bicubic', seq_dim=1):
    # Rescale the grid of position embeddings when loading from state_dict
    old_pos_embed = state_dict.get('visual.positional_embedding', None)
    if old_pos_embed is None or not hasattr(model.visual, 'grid_size'):
        return
    grid_size = to_2tuple(model.visual.grid_size)
    extra_tokens = 1  # FIXME detect different token configs (ie no class token, or more)
    new_seq_len = grid_size[0] * grid_size[1] + extra_tokens
    if new_seq_len == old_pos_embed.shape[0]:
        return

    if extra_tokens:
        pos_emb_tok, pos_emb_img = old_pos_embed[:extra_tokens], old_pos_embed[extra_tokens:]
    else:
        pos_emb_tok, pos_emb_img = None, old_pos_embed
    old_grid_size = to_2tuple(int(math.sqrt(len(pos_emb_img))))

    logging.info('Resizing position embedding grid-size from %s to %s', old_grid_size, grid_size)
    pos_emb_img = pos_emb_img.reshape(1, old_grid_size[0], old_grid_size[1], -1).permute(0, 3, 1, 2)
    pos_emb_img = F.interpolate(
        pos_emb_img,
        size=grid_size,
        mode=interpolation,
        align_corners=True,
    )
    pos_emb_img = pos_emb_img.permute(0, 2, 3, 1).reshape(1, grid_size[0] * grid_size[1], -1)[0]
    if pos_emb_tok is not None:
        new_pos_embed = torch.cat([pos_emb_tok, pos_emb_img], dim=0)
    else:
        new_pos_embed = pos_emb_img
    state_dict['visual.positional_embedding'] = new_pos_embed<|MERGE_RESOLUTION|>--- conflicted
+++ resolved
@@ -29,11 +29,8 @@
     patch_size: int = 16
     image_size: Union[Tuple[int, int], int] = 224
     ls_init_value: Optional[float] = None  # layer scale initial value
-<<<<<<< HEAD
     patch_dropout: float = 0.  # what fraction of patches to dropout during training (0 would mean disabled and no patches dropped) - 0.5 to 0.75 recommended in the paper for optimal results
-=======
     global_average_pool: bool = False # whether to global average pool the last embedding layer, instead of using CLS token (https://arxiv.org/abs/2205.01580)
->>>>>>> db8a9246
     timm_model_name: str = None  # a valid model name overrides layers, width, patch_size
     timm_model_pretrained: bool = False  # use (imagenet) pretrained weights for named model
     timm_pool: str = 'avg'  # feature pooling for timm model ('abs_attn', 'rot_attn', 'avg', '')
@@ -110,11 +107,8 @@
             heads=vision_heads,
             mlp_ratio=vision_cfg.mlp_ratio,
             ls_init_value=vision_cfg.ls_init_value,
-<<<<<<< HEAD
             patch_dropout=vision_cfg.patch_dropout,
-=======
             global_average_pool=vision_cfg.global_average_pool,
->>>>>>> db8a9246
             output_dim=embed_dim,
             act_layer=act_layer,
             norm_layer=norm_layer,
