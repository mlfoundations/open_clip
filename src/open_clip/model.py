--- conflicted
+++ resolved
@@ -39,12 +39,9 @@
     timm_pool: str = 'avg'  # feature pooling for timm model ('abs_attn', 'rot_attn', 'avg', '')
     timm_proj: str = 'linear'  # linear projection for timm model output ('linear', 'mlp', '')
     timm_proj_bias: bool = False  # enable bias final projection
-<<<<<<< HEAD
-    output_tokens: bool = False
-=======
     timm_drop: float = 0.  # head dropout
     timm_drop_path: Optional[float] = None  # backbone stochastic depth
->>>>>>> e4a20ee2
+    output_tokens: bool = False
 
 
 @dataclass
