--- conflicted
+++ resolved
@@ -18,12 +18,8 @@
 from .hf_model import HFTextEncoder
 from .modified_resnet import ModifiedResNet
 from .timm_model import TimmModel
-<<<<<<< HEAD
-from .transformer import LayerNormFp32, LayerNorm, QuickGELU, Attention, VisionTransformer, TextTransformer, TransformerOutput
-=======
 from .transformer import LayerNormFp32, LayerNorm, QuickGELU, Attention, VisionTransformer, TextTransformer,\
-    text_global_pool
->>>>>>> 91923dfc
+    text_global_pool, TransformerOutput
 from .utils import to_2tuple
 
 
@@ -121,9 +117,6 @@
     act_layer = QuickGELU if quick_gelu else nn.GELU
 
     if vision_cfg.timm_model_name:
-        if output_hidden_states:
-            raise ValueError("output_hidden_states not supported with timm models")
-
         visual = TimmModel(
             vision_cfg.timm_model_name,
             pretrained=vision_cfg.timm_model_pretrained,
@@ -210,7 +203,6 @@
         if text_cfg.act_kwargs is not None:
             act_layer = partial(act_layer, **text_cfg.act_kwargs)
 
-
         text = TextTransformer(
             context_length=text_cfg.context_length,
             vocab_size=text_cfg.vocab_size,
@@ -291,6 +283,9 @@
 
         return TransformerOutput(features, hidden_states)
 
+
+        return TransformerOutput(features, hidden_states)
+
     def encode_text(self, text, normalize: bool = False, output_hidden_states: bool = False):
         # TODO: Why is this all here? We should just use the TextTransformer
         #   method it already does this. Why do we unwrap the transformer and
@@ -303,7 +298,7 @@
 
         x = x + self.positional_embedding.to(cast_dtype)
         x = x.permute(1, 0, 2)  # NLD -> LND
-        
+
         if output_hidden_states:
             encoder_states.append(x)
 
@@ -315,15 +310,6 @@
 
         x = x.permute(1, 0, 2)  # LND -> NLD
         x = self.ln_final(x)  # [batch_size, n_ctx, transformer.width]
-<<<<<<< HEAD
-        # take features from the eot embedding (eot_token is the highest number in each sequence)
-        x = x[torch.arange(x.shape[0]), text.argmax(dim=-1)] @ self.text_projection
-
-        if normalize:
-            x = F.normalize(x, dim=-1)
-
-        return TransformerOutput(x, dim=-1, hidden_states=encoder_states)
-=======
         x, _ = text_global_pool(x, text, self.text_pool_type)
         if self.text_projection is not None:
             if isinstance(self.text_projection, nn.Linear):
@@ -331,8 +317,10 @@
             else:
                 x = x @ self.text_projection
 
-        return F.normalize(x, dim=-1) if normalize else x
->>>>>>> 91923dfc
+        if normalize:
+            x = F.normalize(x, dim=-1)
+
+        return TransformerOutput(x, dim=-1, hidden_states=encoder_states)
 
     def forward(
             self,
