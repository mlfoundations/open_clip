--- conflicted
+++ resolved
@@ -7,8 +7,8 @@
 
 from tqdm import tqdm
 
-from .constants import OPENAI_DATASET_MEAN, OPENAI_DATASET_STD, INCEPTION_MEAN, INCEPTION_STD, \
-    IMAGENET_MEAN, IMAGENET_STD
+from .constants import (IMAGENET_MEAN, IMAGENET_STD, INCEPTION_MEAN,
+                        INCEPTION_STD, OPENAI_DATASET_MEAN, OPENAI_DATASET_STD)
 from .version import __version__
 
 try:
@@ -352,8 +352,6 @@
         # from QuanSun/EVA-CLIP/EVA02_CLIP_E_psz14_plus_s9B.pt
         laion2b_s9b_b144k=_pcfg(hf_hub='timm/eva02_enormous_patch14_plus_clip_224.laion2b_s9b_b144k/'),
     ),
-<<<<<<< HEAD
-=======
 
     "ViT-B-16-SigLIP": dict(
         webli=_slpcfg(hf_hub='timm/ViT-B-16-SigLIP/'),
@@ -404,7 +402,6 @@
         datacomp1b=_apcfg(hf_hub='rwightman/ViT-bigG-14-CLIPA-336-datacomp1B/'),
     ),
 
->>>>>>> 7b8dd2cb
     "nllb-clip-base": dict(
         v1=_pcfg(hf_hub='visheratin/nllb-clip-base-oc/'),
     ),
