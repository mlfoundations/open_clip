--- conflicted
+++ resolved
@@ -132,13 +132,10 @@
             aug_cfg_dict.setdefault('color_jitter', None)  # disable by default
 
             # drop extra item
-<<<<<<< HEAD
             aug_cfg_dict.pop('color_jitter_prob', False)
             aug_cfg_dict.pop('gray_scale_prob', False)
-=======
             aug_cfg_dict.pop('interpolation', False)
             aug_cfg_dict.pop('square_resize_only', False)
->>>>>>> 546e8ae5
 
             train_transform = create_transform(
                 input_size=input_size,
