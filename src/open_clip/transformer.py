--- conflicted
+++ resolved
@@ -678,11 +678,7 @@
 
     def build_cls_mask(self, text, cast_dtype: torch.dtype):
         cls_mask = (text != self.pad_id).unsqueeze(1)
-<<<<<<< HEAD
         cls_mask = F.pad(cls_mask, (0, 1, cls_mask.shape[2], 0), value=1.0)
-=======
-        cls_mask = F.pad(cls_mask, (1, 0, cls_mask.shape[2], 0), value=True)
->>>>>>> bc247f6e
         additive_mask = torch.empty(cls_mask.shape, dtype=cast_dtype, device=cls_mask.device)
         additive_mask.fill_(0)
         additive_mask.masked_fill_(~cls_mask, float("-inf"))
