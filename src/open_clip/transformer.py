from collections import OrderedDict
import math
from typing import Callable, Optional, Sequence, Tuple

import torch
from torch import nn
from torch.nn import functional as F
from torch.utils.checkpoint import checkpoint

from .utils import to_2tuple


class LayerNormFp32(nn.LayerNorm):
    """Subclass torch's LayerNorm to handle fp16 (by casting to float32 and back)."""

    def forward(self, x: torch.Tensor):
        orig_type = x.dtype
        x = F.layer_norm(x.to(torch.float32), self.normalized_shape, self.weight, self.bias, self.eps)
        return x.to(orig_type)


class LayerNorm(nn.LayerNorm):
    """Subclass torch's LayerNorm (with cast back to input dtype)."""

    def forward(self, x: torch.Tensor):
        orig_type = x.dtype
        x = F.layer_norm(x, self.normalized_shape, self.weight, self.bias, self.eps)
        return x.to(orig_type)


class QuickGELU(nn.Module):
    # NOTE This is slower than nn.GELU or nn.SiLU and uses more GPU memory
    def forward(self, x: torch.Tensor):
        return x * torch.sigmoid(1.702 * x)


class LayerScale(nn.Module):
    def __init__(self, dim, init_values=1e-5, inplace=False):
        super().__init__()
        self.inplace = inplace
        self.gamma = nn.Parameter(init_values * torch.ones(dim))

    def forward(self, x):
        return x.mul_(self.gamma) if self.inplace else x * self.gamma


class PatchDropout(nn.Module):
    """
    https://arxiv.org/abs/2212.00794
    """

    def __init__(self, prob, exclude_first_token=True):
        super().__init__()
        assert 0 <= prob < 1.
        self.prob = prob
        self.exclude_first_token = exclude_first_token  # exclude CLS token

    def forward(self, x):
        if not self.training or self.prob == 0.:
            return x

        if self.exclude_first_token:
            cls_tokens, x = x[:, :1], x[:, 1:]
        else:
            cls_tokens = torch.jit.annotate(torch.Tensor, x[:, :1])

        batch = x.size()[0]
        num_tokens = x.size()[1]

        batch_indices = torch.arange(batch)
        batch_indices = batch_indices[..., None]

        keep_prob = 1 - self.prob
        num_patches_keep = max(1, int(num_tokens * keep_prob))

        rand = torch.randn(batch, num_tokens)
        patch_indices_keep = rand.topk(num_patches_keep, dim=-1).indices

        x = x[batch_indices, patch_indices_keep]

        if self.exclude_first_token:
            x = torch.cat((cls_tokens, x), dim=1)

        return x


class Attention(nn.Module):
    def __init__(
            self,
            dim,
            num_heads=8,
            qkv_bias=True,
            scaled_cosine=False,
            scale_heads=False,
            logit_scale_max=math.log(1. / 0.01),
            attn_drop=0.,
            proj_drop=0.
    ):
        super().__init__()
        self.scaled_cosine = scaled_cosine
        self.scale_heads = scale_heads
        assert dim % num_heads == 0, 'dim should be divisible by num_heads'
        self.num_heads = num_heads
        self.head_dim = dim // num_heads
        self.scale = self.head_dim ** -0.5
        self.logit_scale_max = logit_scale_max

        # keeping in_proj in this form (instead of nn.Linear) to match weight scheme of original
        self.in_proj_weight = nn.Parameter(torch.randn((dim * 3, dim)) * self.scale)
        if qkv_bias:
            self.in_proj_bias = nn.Parameter(torch.zeros(dim * 3))
        else:
            self.in_proj_bias = None

        if self.scaled_cosine:
            self.logit_scale = nn.Parameter(torch.log(10 * torch.ones((num_heads, 1, 1))))
        else:
            self.logit_scale = None
        self.attn_drop = nn.Dropout(attn_drop)
        if self.scale_heads:
            self.head_scale = nn.Parameter(torch.ones((num_heads, 1, 1)))
        else:
            self.head_scale = None
        self.out_proj = nn.Linear(dim, dim)
        self.out_drop = nn.Dropout(proj_drop)

    def forward(self, x, attn_mask: Optional[torch.Tensor] = None):
        L, N, C = x.shape
        q, k, v = F.linear(x, self.in_proj_weight, self.in_proj_bias).chunk(3, dim=-1)
        q = q.contiguous().view(L, N * self.num_heads, -1).transpose(0, 1)
        k = k.contiguous().view(L, N * self.num_heads, -1).transpose(0, 1)
        v = v.contiguous().view(L, N * self.num_heads, -1).transpose(0, 1)

        if self.logit_scale is not None:
            attn = torch.bmm(F.normalize(q, dim=-1), F.normalize(k, dim=-1).transpose(-1, -2))
            logit_scale = torch.clamp(self.logit_scale, max=self.logit_scale_max).exp()
            attn = attn.view(N, self.num_heads, L, L) * logit_scale
            attn = attn.view(-1, L, L)
        else:
            q = q * self.scale
            attn = torch.bmm(q, k.transpose(-1, -2))

        if attn_mask is not None:
            if attn_mask.dtype == torch.bool:
                new_attn_mask = torch.zeros_like(attn_mask, dtype=q.dtype)
                new_attn_mask.masked_fill_(attn_mask, float("-inf"))
                attn_mask = new_attn_mask
            attn += attn_mask

        attn = attn.softmax(dim=-1)
        attn = self.attn_drop(attn)

        x = torch.bmm(attn, v)
        if self.head_scale is not None:
            x = x.view(N, self.num_heads, L, C) * self.head_scale
            x = x.view(-1, L, C)
        x = x.transpose(0, 1).reshape(L, N, C)
        x = self.out_proj(x)
        x = self.out_drop(x)
        return x


class AttentionalPooler(nn.Module):
    def __init__(
            self,
            d_model: int,
            context_dim: int,
            n_head: int = 8,
            n_queries: int = 256,
            norm_layer: Callable = LayerNorm
    ):
        super().__init__()
        self.query = nn.Parameter(torch.randn(n_queries, d_model))
        self.attn = nn.MultiheadAttention(d_model, n_head, kdim=context_dim, vdim=context_dim)
        self.ln_q = norm_layer(d_model)
        self.ln_k = norm_layer(context_dim)

    def forward(self, x: torch.Tensor):
        x = self.ln_k(x).permute(1, 0, 2)  # NLD -> LND
        N = x.shape[1]
        q = self.ln_q(self.query)
        out = self.attn(self._repeat(q, N), x, x, need_weights=False)[0]
        return out.permute(1, 0, 2)  # LND -> NLD

    def _repeat(self, query, N: int):
        return query.unsqueeze(1).repeat(1, N, 1)


class ResidualAttentionBlock(nn.Module):
    def __init__(
            self,
            d_model: int,
            n_head: int,
            mlp_ratio: float = 4.0,
            ls_init_value: float = None,
            act_layer: Callable = nn.GELU,
            norm_layer: Callable = LayerNorm,
            is_cross_attention: bool = False,
    ):
        super().__init__()

        self.ln_1 = norm_layer(d_model)
        self.attn = nn.MultiheadAttention(d_model, n_head)
        self.ls_1 = LayerScale(d_model, ls_init_value) if ls_init_value is not None else nn.Identity()
        if is_cross_attention:
            self.ln_1_kv = norm_layer(d_model)

        self.ln_2 = norm_layer(d_model)
        mlp_width = int(d_model * mlp_ratio)
        self.mlp = nn.Sequential(OrderedDict([
            ("c_fc", nn.Linear(d_model, mlp_width)),
            ("gelu", act_layer()),
            ("c_proj", nn.Linear(mlp_width, d_model))
        ]))
        self.ls_2 = LayerScale(d_model, ls_init_value) if ls_init_value is not None else nn.Identity()

    def attention(
            self,
            q_x: torch.Tensor,
            k_x: Optional[torch.Tensor] = None,
            v_x: Optional[torch.Tensor] = None,
            attn_mask: Optional[torch.Tensor] = None,
    ):
        k_x = k_x if k_x is not None else q_x
        v_x = v_x if v_x is not None else q_x

        attn_mask = attn_mask.to(q_x.dtype) if attn_mask is not None else None
        return self.attn(
            q_x, k_x, v_x, need_weights=False, attn_mask=attn_mask
        )[0]

    def forward(
            self,
            q_x: torch.Tensor,
            k_x: Optional[torch.Tensor] = None,
            v_x: Optional[torch.Tensor] = None,
            attn_mask: Optional[torch.Tensor] = None,
    ):
        k_x = self.ln_1_kv(k_x) if hasattr(self, "ln_1_kv") and k_x is not None else None
        v_x = self.ln_1_kv(v_x) if hasattr(self, "ln_1_kv") and v_x is not None else None

        x = q_x + self.ls_1(self.attention(q_x=self.ln_1(q_x), k_x=k_x, v_x=v_x, attn_mask=attn_mask))
        x = x + self.ls_2(self.mlp(self.ln_2(x)))
        return x


class CustomResidualAttentionBlock(nn.Module):
    def __init__(
            self,
            d_model: int,
            n_head: int,
            mlp_ratio: float = 4.0,
            ls_init_value: float = None,
            act_layer: Callable = nn.GELU,
            norm_layer: Callable = LayerNorm,
            scale_cosine_attn: bool = False,
            scale_heads: bool = False,
            scale_attn: bool = False,
            scale_fc: bool = False,
    ):
        super().__init__()

        self.ln_1 = norm_layer(d_model)
        self.attn = Attention(
            d_model, n_head,
            scaled_cosine=scale_cosine_attn,
            scale_heads=scale_heads,
        )
        self.ln_attn = norm_layer(d_model) if scale_attn else nn.Identity()
        self.ls_1 = LayerScale(d_model, ls_init_value) if ls_init_value is not None else nn.Identity()

        self.ln_2 = norm_layer(d_model)
        mlp_width = int(d_model * mlp_ratio)
        self.mlp = nn.Sequential(OrderedDict([
            ("c_fc", nn.Linear(d_model, mlp_width)),
            ('ln', norm_layer(mlp_width) if scale_fc else nn.Identity()),
            ("gelu", act_layer()),
            ("c_proj", nn.Linear(mlp_width, d_model))
        ]))
        self.ls_2 = LayerScale(d_model, ls_init_value) if ls_init_value is not None else nn.Identity()

    def forward(self, x: torch.Tensor, attn_mask: Optional[torch.Tensor] = None):
        x = x + self.ls_1(self.ln_attn(self.attn(self.ln_1(x), attn_mask=attn_mask)))
        x = x + self.ls_2(self.mlp(self.ln_2(x)))
        return x


class Transformer(nn.Module):
    def __init__(
            self,
            width: int,
            layers: int,
            heads: int,
            mlp_ratio: float = 4.0,
            ls_init_value: float = None,
            act_layer: Callable = nn.GELU,
            norm_layer: Callable = LayerNorm,
    ):
        super().__init__()
        self.width = width
        self.layers = layers
        self.grad_checkpointing = False

        self.resblocks = nn.ModuleList([
            ResidualAttentionBlock(
                width, heads, mlp_ratio, ls_init_value=ls_init_value, act_layer=act_layer, norm_layer=norm_layer)
            for _ in range(layers)
        ])

    def get_cast_dtype(self) -> torch.dtype:
        return self.resblocks[0].mlp.c_fc.weight.dtype

    def forward(self, x: torch.Tensor, attn_mask: Optional[torch.Tensor] = None):
        for r in self.resblocks:
            if self.grad_checkpointing and not torch.jit.is_scripting():
                # TODO: handle kwargs https://github.com/pytorch/pytorch/issues/79887#issuecomment-1161758372
                x = checkpoint(r, x, None, None, attn_mask)
            else:
                x = r(x, attn_mask=attn_mask)
        return x


class VisionTransformer(nn.Module):
    output_tokens: torch.jit.Final[bool]

    def __init__(
            self,
            image_size: int,
            patch_size: int,
            width: int,
            layers: int,
            heads: int,
            mlp_ratio: float,
            ls_init_value: float = None,
            global_average_pool: bool = False,
            attentional_pool: bool = False,
            n_queries: int = 256,
            attn_pooler_heads: int = 8,
            output_dim: int = 512,
            patch_dropout: float = 0.,
            input_patchnorm: bool = False,
            act_layer: Callable = nn.GELU,
            norm_layer: Callable = LayerNorm,
            output_tokens: bool = False,
            channels: int = 3
    ):
        super().__init__()
        self.output_tokens = output_tokens
        image_height, image_width = self.image_size = to_2tuple(image_size)
        patch_height, patch_width = self.patch_size = to_2tuple(patch_size)
        self.grid_size = (image_height // patch_height, image_width // patch_width)
        self.output_dim = output_dim
<<<<<<< HEAD
        self.conv1 = nn.Conv2d(in_channels=channels, out_channels=width, kernel_size=patch_size, stride=patch_size, bias=False)
=======
>>>>>>> 6ed7dd66

        # whether to layernorm each patch, as done in dual patchnorm paper - https://arxiv.org/abs/2302.01327v1
        self.input_patchnorm = input_patchnorm

        if input_patchnorm:
            patch_input_dim = patch_height * patch_width * 3
            self.patchnorm_pre_ln = LayerNorm(patch_input_dim)
            self.conv1 = nn.Linear(patch_input_dim, width)
        else:
            self.patchnorm_pre_ln = nn.Identity()
            self.conv1 = nn.Conv2d(in_channels=3, out_channels=width, kernel_size=patch_size, stride=patch_size, bias=False)

        # class embeddings and positional embeddings
        scale = width ** -0.5
        self.class_embedding = nn.Parameter(scale * torch.randn(width))
        self.positional_embedding = nn.Parameter(scale * torch.randn(self.grid_size[0] * self.grid_size[1] + 1, width))

        # setting a patch_dropout of 0. would mean it is disabled and this function would be the identity fn
        self.patch_dropout = PatchDropout(patch_dropout) if patch_dropout > 0. else nn.Identity()

        self.ln_pre = norm_layer(width)
        self.transformer = Transformer(
            width,
            layers,
            heads,
            mlp_ratio,
            ls_init_value=ls_init_value,
            act_layer=act_layer,
            norm_layer=norm_layer,
        )

        self.global_average_pool = global_average_pool
        if attentional_pool:
            self.attn_pool = AttentionalPooler(output_dim, width, n_head=attn_pooler_heads, n_queries=n_queries)
            self.ln_post = norm_layer(output_dim)
            self.proj = nn.Parameter(scale * torch.randn(output_dim, output_dim))
        else:
            self.attn_pool = None
            self.ln_post = norm_layer(width)
            self.proj = nn.Parameter(scale * torch.randn(width, output_dim))

        self.init_parameters()

    def lock(self, unlocked_groups=0, freeze_bn_stats=False):
        for param in self.parameters():
            param.requires_grad = False

        if unlocked_groups != 0:
            groups = [
                [
                    self.conv1,
                    self.class_embedding,
                    self.positional_embedding,
                    self.ln_pre,
                ],
                *self.transformer.resblocks[:-1],
                [
                    self.transformer.resblocks[-1],
                    self.ln_post,
                ],
                self.proj,
            ]

            def _unlock(x):
                if isinstance(x, Sequence):
                    for g in x:
                        _unlock(g)
                else:
                    if isinstance(x, torch.nn.Parameter):
                        x.requires_grad = True
                    else:
                        for p in x.parameters():
                            p.requires_grad = True

            _unlock(groups[-unlocked_groups:])

    def init_parameters(self):
        # FIXME OpenAI CLIP did not define an init for the VisualTransformer
        # TODO experiment if default PyTorch init, below, or alternate init is best.

        # nn.init.normal_(self.class_embedding, std=self.scale)
        # nn.init.normal_(self.positional_embedding, std=self.scale)
        #
        # proj_std = (self.transformer.width ** -0.5) * ((2 * self.transformer.layers) ** -0.5)
        # attn_std = self.transformer.width ** -0.5
        # fc_std = (2 * self.transformer.width) ** -0.5
        # for block in self.transformer.resblocks:
        #     nn.init.normal_(block.attn.in_proj_weight, std=attn_std)
        #     nn.init.normal_(block.attn.out_proj.weight, std=proj_std)
        #     nn.init.normal_(block.mlp.c_fc.weight, std=fc_std)
        #     nn.init.normal_(block.mlp.c_proj.weight, std=proj_std)
        #
        # if self.text_projection is not None:
        #     nn.init.normal_(self.text_projection, std=self.scale)
        pass

    @torch.jit.ignore
    def set_grad_checkpointing(self, enable=True):
        self.transformer.grad_checkpointing = enable

    def _global_pool(self, x: torch.Tensor) -> Tuple[torch.Tensor, torch.Tensor]:
        if self.global_average_pool:
            return x.mean(dim=1), x
        else:
            return x[:, 0], x[:, 1:]

    def forward(self, x: torch.Tensor):

        # to patches - whether to use dual patchnorm - https://arxiv.org/abs/2302.01327v1
        if self.input_patchnorm:
            # einops - rearrange(x, 'b c (h p1) (w p2) -> b (h w) (c p1 p2)')
            x = x.reshape(x.shape[0], x.shape[1], self.grid_size[0], self.patch_size[0], self.grid_size[1], self.patch_size[1])
            x = x.permute(0, 2, 4, 1, 3, 5)
            x = x.reshape(x.shape[0], self.grid_size[0] * self.grid_size[1], -1)
            x = self.patchnorm_pre_ln(x)
            x = self.conv1(x)
        else:
            x = self.conv1(x)  # shape = [*, width, grid, grid]
            x = x.reshape(x.shape[0], x.shape[1], -1)  # shape = [*, width, grid ** 2]
            x = x.permute(0, 2, 1)  # shape = [*, grid ** 2, width]

        # class embeddings and positional embeddings
        x = torch.cat(
            [self.class_embedding.to(x.dtype) + torch.zeros(x.shape[0], 1, x.shape[-1], dtype=x.dtype, device=x.device),
             x], dim=1)  # shape = [*, grid ** 2 + 1, width]
        x = x + self.positional_embedding[:x.shape[1]].to(x.dtype)

        # a patch_dropout of 0. would mean it is disabled and this function would do nothing but return what was passed in
        x = self.patch_dropout(x)
        x = self.ln_pre(x)

        x = x.permute(1, 0, 2)  # NLD -> LND
        x = self.transformer(x)
        x = x.permute(1, 0, 2)  # LND -> NLD

        if self.attn_pool is not None:
            x = self.attn_pool(x)
            x = self.ln_post(x)
            pooled, tokens = self._global_pool(x)
        else:
            pooled, tokens = self._global_pool(x)
            pooled = self.ln_post(pooled)

        if self.proj is not None:
            pooled = pooled @ self.proj

        if self.output_tokens:
            return pooled, tokens
        
        return pooled


class TextTransformer(nn.Module):
    output_tokens: torch.jit.Final[bool]

    def __init__(
            self,
            context_length: int = 77,
            vocab_size: int = 49408,
            width: int = 512,
            heads: int = 8,
            layers: int = 12,
            ls_init_value: float = None,
            output_dim: int = 512,
            act_layer: Callable = nn.GELU,
            norm_layer: Callable = LayerNorm,
            embed_cls: bool = False,
            pad_id: int = 0,
            output_tokens: bool = False,
    ):
        super().__init__()
        self.output_tokens = output_tokens
        self.num_pos = self.context_length = context_length
        self.vocab_size = vocab_size
        self.width = width
        self.output_dim = output_dim
        self.heads = heads
        self.pad_id = pad_id

        self.text_projection = nn.Parameter(torch.empty(width, output_dim))

        if embed_cls:
            self.cls_emb = nn.Parameter(torch.empty(width))
            self.num_pos += 1
        else:
            self.cls_emb = None

        self.token_embedding = nn.Embedding(vocab_size, width)
        self.positional_embedding = nn.Parameter(torch.empty(self.num_pos, width))
        self.transformer = Transformer(
            width=width,
            layers=layers,
            heads=heads,
            ls_init_value=ls_init_value,
            act_layer=act_layer,
            norm_layer=norm_layer,
        )
        self.ln_final = norm_layer(width)

        self.register_buffer('attn_mask', self.build_attention_mask(), persistent=False)

        self.init_parameters()

    def init_parameters(self):
        nn.init.normal_(self.token_embedding.weight, std=0.02)
        nn.init.normal_(self.positional_embedding, std=0.01)
        if self.cls_emb is not None:
            nn.init.normal_(self.cls_emb, std=0.01)

        proj_std = (self.transformer.width ** -0.5) * ((2 * self.transformer.layers) ** -0.5)
        attn_std = self.transformer.width ** -0.5
        fc_std = (2 * self.transformer.width) ** -0.5
        for block in self.transformer.resblocks:
            nn.init.normal_(block.attn.in_proj_weight, std=attn_std)
            nn.init.normal_(block.attn.out_proj.weight, std=proj_std)
            nn.init.normal_(block.mlp.c_fc.weight, std=fc_std)
            nn.init.normal_(block.mlp.c_proj.weight, std=proj_std)

        if self.text_projection is not None:
            nn.init.normal_(self.text_projection, std=self.transformer.width ** -0.5)

    @torch.jit.ignore
    def set_grad_checkpointing(self, enable=True):
        self.transformer.grad_checkpointing = enable

    def build_attention_mask(self):
        # lazily create causal attention mask, with full attention between the tokens
        # pytorch uses additive attention mask; fill with -inf
        mask = torch.empty(self.num_pos, self.num_pos)
        mask.fill_(float("-inf"))
        mask.triu_(1)  # zero out the lower diagonal
        return mask

    def build_cls_mask(self, text, cast_dtype: torch.dtype):
        cls_mask = (text != self.pad_id).unsqueeze(1)
        cls_mask = F.pad(cls_mask, (1, 0, cls_mask.shape[2], 0), value=1.0)
        additive_mask = torch.empty(cls_mask.shape, dtype=cast_dtype, device=cls_mask.device)
        additive_mask.fill_(0)
        additive_mask.masked_fill_(~cls_mask, float("-inf"))
        additive_mask = torch.repeat_interleave(additive_mask, self.heads, 0)
        return additive_mask

    def _repeat(self, t, N: int):
        return t.reshape(1, 1, -1).repeat(N, 1, 1)

    def forward(self, text):
        cast_dtype = self.transformer.get_cast_dtype()
        seq_len = text.shape[1]

        x = self.token_embedding(text).to(cast_dtype)  # [batch_size, n_ctx, d_model]
        attn_mask = self.attn_mask
        if self.cls_emb is not None:
            seq_len += 1
            x = torch.cat([x, self._repeat(self.cls_emb, x.shape[0])], dim=1)
            cls_mask = self.build_cls_mask(text, cast_dtype)
            attn_mask = attn_mask[None, :seq_len, :seq_len] + cls_mask[:, :seq_len, :seq_len]

        x = x + self.positional_embedding[:seq_len].to(cast_dtype)
        x = x.permute(1, 0, 2)  # NLD -> LND
        x = self.transformer(x, attn_mask=attn_mask)
        x = x.permute(1, 0, 2)  # LND -> NLD

        # x.shape = [batch_size, n_ctx, transformer.width]
        # take features from the eot embedding (eot_token is the highest number in each sequence)
        if self.cls_emb is not None:
            pooled, tokens = x[:, -1], x[:, :-1]
            pooled = self.ln_final(pooled)
        else:
            x = self.ln_final(x)
            pooled, tokens = x[torch.arange(x.shape[0]), text.argmax(dim=-1)], x

        if self.text_projection is not None:
            pooled = pooled @ self.text_projection

        if self.output_tokens:
            return pooled, tokens

        return pooled


class MultimodalTransformer(Transformer):
    def __init__(
            self,
            width: int,
            layers: int,
            heads: int,
            context_length: int = 77,
            mlp_ratio: float = 4.0,
            ls_init_value: float = None,
            act_layer: Callable = nn.GELU,
            norm_layer: Callable = LayerNorm,
            output_dim: int = 512,
    ):

        super().__init__(
            width=width,
            layers=layers,
            heads=heads,
            mlp_ratio=mlp_ratio,
            ls_init_value=ls_init_value,
            act_layer=act_layer,
            norm_layer=norm_layer,
        )
        self.context_length = context_length
        self.cross_attn = nn.ModuleList([
            ResidualAttentionBlock(
                width,
                heads,
                mlp_ratio,
                ls_init_value=ls_init_value,
                act_layer=act_layer,
                norm_layer=norm_layer,
                is_cross_attention=True,
            )
            for _ in range(layers)
        ])

        self.register_buffer('attn_mask', self.build_attention_mask(), persistent=False)

        self.ln_final = norm_layer(width)
        self.text_projection = nn.Parameter(torch.empty(width, output_dim))

    def init_parameters(self):
        proj_std = (self.transformer.width ** -0.5) * ((2 * self.transformer.layers) ** -0.5)
        attn_std = self.transformer.width ** -0.5
        fc_std = (2 * self.transformer.width) ** -0.5
        for block in self.transformer.resblocks:
            nn.init.normal_(block.attn.in_proj_weight, std=attn_std)
            nn.init.normal_(block.attn.out_proj.weight, std=proj_std)
            nn.init.normal_(block.mlp.c_fc.weight, std=fc_std)
            nn.init.normal_(block.mlp.c_proj.weight, std=proj_std)
        for block in self.transformer.cross_attn:
            nn.init.normal_(block.attn.in_proj_weight, std=attn_std)
            nn.init.normal_(block.attn.out_proj.weight, std=proj_std)
            nn.init.normal_(block.mlp.c_fc.weight, std=fc_std)
            nn.init.normal_(block.mlp.c_proj.weight, std=proj_std)

        if self.text_projection is not None:
            nn.init.normal_(self.text_projection, std=self.transformer.width ** -0.5)

    def build_attention_mask(self):
        # lazily create causal attention mask, with full attention between the tokens
        # pytorch uses additive attention mask; fill with -inf
        mask = torch.empty(self.context_length, self.context_length)
        mask.fill_(float("-inf"))
        mask.triu_(1)  # zero out the lower diagonal
        return mask

    def forward(self, image_embs, text_embs):
        text_embs = text_embs.permute(1, 0, 2)  # NLD -> LNDsq
        image_embs = image_embs.permute(1, 0, 2)  # NLD -> LND
        seq_len = text_embs.shape[0]

        for resblock, cross_attn in zip(self.resblocks, self.cross_attn):
            if self.grad_checkpointing and not torch.jit.is_scripting():
                # TODO: handle kwargs https://github.com/pytorch/pytorch/issues/79887#issuecomment-1161758372
                text_embs = checkpoint(resblock, text_embs, None, None, self.attn_mask[:seq_len, :seq_len])
                text_embs = checkpoint(cross_attn, text_embs, image_embs, image_embs, None)
            else:
                text_embs = resblock(text_embs, attn_mask=self.attn_mask[:seq_len, :seq_len])
                text_embs = cross_attn(text_embs, k_x=image_embs, v_x=image_embs)

        x = text_embs.permute(1, 0, 2)  # LND -> NLD
        x = self.ln_final(x)

        if self.text_projection is not None:
            x = x @ self.text_projection

        return x

    @torch.jit.ignore
    def set_grad_checkpointing(self, enable=True):
        self.grad_checkpointing = enable<|MERGE_RESOLUTION|>--- conflicted
+++ resolved
@@ -350,21 +350,17 @@
         patch_height, patch_width = self.patch_size = to_2tuple(patch_size)
         self.grid_size = (image_height // patch_height, image_width // patch_width)
         self.output_dim = output_dim
-<<<<<<< HEAD
-        self.conv1 = nn.Conv2d(in_channels=channels, out_channels=width, kernel_size=patch_size, stride=patch_size, bias=False)
-=======
->>>>>>> 6ed7dd66
 
         # whether to layernorm each patch, as done in dual patchnorm paper - https://arxiv.org/abs/2302.01327v1
         self.input_patchnorm = input_patchnorm
 
         if input_patchnorm:
-            patch_input_dim = patch_height * patch_width * 3
+            patch_input_dim = patch_height * patch_width * channels
             self.patchnorm_pre_ln = LayerNorm(patch_input_dim)
             self.conv1 = nn.Linear(patch_input_dim, width)
         else:
             self.patchnorm_pre_ln = nn.Identity()
-            self.conv1 = nn.Conv2d(in_channels=3, out_channels=width, kernel_size=patch_size, stride=patch_size, bias=False)
+            self.conv1 = nn.Conv2d(in_channels=channels, out_channels=width, kernel_size=patch_size, stride=patch_size, bias=False)
 
         # class embeddings and positional embeddings
         scale = width ** -0.5
