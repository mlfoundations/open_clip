--- conflicted
+++ resolved
@@ -71,31 +71,6 @@
             self.sampler.set_epoch(epoch)
 
 
-<<<<<<< HEAD
-=======
-def get_dataset_size(shards):
-    shards_list = wds.shardlists.expand_urls(shards)
-    dir_path = os.path.dirname(shards_list[0])
-    sizes_filename = os.path.join(dir_path, 'sizes.json')
-    len_filename = os.path.join(dir_path, '__len__')
-    if os.path.exists(sizes_filename):
-        sizes = json.load(open(sizes_filename, 'r'))
-        total_size = sum([int(sizes[os.path.basename(shard)]) for shard in shards_list])
-    elif os.path.exists(len_filename):
-        # FIXME this used to be eval(open(...)) but that seemed rather unsafe
-        total_size = ast.literal_eval(open(len_filename, 'r').read())
-    else:
-        total_size = None  # num samples undefined
-        # some common dataset sizes (at time of authors last download)
-        # CC3M (train): 2905954
-        # CC12M: 10968539
-        # LAION-400M: 407332084
-        # LAION-2B (english): 2170337258
-    num_shards = len(shards_list)
-    return total_size, num_shards
-
-
->>>>>>> aebead1b
 def get_imagenet(args, preprocess_fns, split):
     assert split in ["train", "val", "v2"]
     is_train = split == "train"
