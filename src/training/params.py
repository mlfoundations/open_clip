--- conflicted
+++ resolved
@@ -369,7 +369,6 @@
         help="Log every n steps to tensorboard/console/wandb.",
     )
     parser.add_argument(
-<<<<<<< HEAD
         "--coca-caption-loss-weight",
         type=float,
         default=2.0,
@@ -381,9 +380,7 @@
         default=1.0,
         help="Weight assigned to contrastive loss when training CoCa."
     )
-
-
-=======
+    parser.add_argument(
         "--remote-sync",
         type=str,
         default=None,
@@ -407,7 +404,6 @@
         action="store_true",
         help="If true, delete previous checkpoint after storing a new one."
     )
->>>>>>> e4a20ee2
     args = parser.parse_args(args)
 
     # If some params are not passed, we use the default values based on model name.
