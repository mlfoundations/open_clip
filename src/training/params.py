import argparse
import ast


def get_default_params(model_name):
    # Params from paper (https://arxiv.org/pdf/2103.00020.pdf)
    model_name = model_name.lower()
    if "vit" in model_name:
        return {"lr": 5.0e-4, "beta1": 0.9, "beta2": 0.98, "eps": 1.0e-6}
    else:
        return {"lr": 5.0e-4, "beta1": 0.9, "beta2": 0.999, "eps": 1.0e-8}


class ParseKwargs(argparse.Action):
    def __call__(self, parser, namespace, values, option_string=None):
        kw = {}
        for value in values:
            key, value = value.split('=')
            try:
                kw[key] = ast.literal_eval(value)
            except ValueError:
                kw[key] = str(value)  # fallback to string (avoid need to escape on command line)
        setattr(namespace, self.dest, kw)


def parse_args(args):
    parser = argparse.ArgumentParser()
    parser.add_argument(
        "--train-data",
        type=str,
        default=None,
        help="Path to file(s) with training data. When using webdataset, multiple datasources can be combined using the `::` separator.",
    )
    parser.add_argument(
        "--train-data-upsampling-factors",
        type=str,
        default=None,
        help=(
            "When using multiple data sources with webdataset and sampling with replacement, this can be used to upsample specific data sources. "
            "Similar to --train-data, this should be a string with as many numbers as there are data sources, separated by `::` (e.g. 1::2::0.5) "
            "By default, datapoints are sampled uniformly regardless of the dataset sizes."
        )
    )
    parser.add_argument(
        "--val-data",
        type=str,
        default=None,
        help="Path to file(s) with validation data",
    )
    parser.add_argument(
        "--train-num-samples",
        type=int,
        default=None,
        help="Number of samples in dataset. Required for webdataset if not available in info file.",
    )
    parser.add_argument(
        "--val-num-samples",
        type=int,
        default=None,
        help="Number of samples in dataset. Useful for webdataset if not available in info file.",
    )
    parser.add_argument(
        "--dataset-type",
        choices=["webdataset", "csv", "synthetic", "auto"],
        default="auto",
        help="Which type of dataset to process."
    )
    parser.add_argument(
        "--dataset-resampled",
        default=False,
        action="store_true",
        help="Whether to use sampling with replacement for webdataset shard selection."
    )
    parser.add_argument(
        "--csv-separator",
        type=str,
        default="\t",
        help="For csv-like datasets, which separator to use."
    )
    parser.add_argument(
        "--csv-img-key",
        type=str,
        default="filepath",
        help="For csv-like datasets, the name of the key for the image paths."
    )
    parser.add_argument(
        "--csv-caption-key",
        type=str,
        default="title",
        help="For csv-like datasets, the name of the key for the captions."
    )
    parser.add_argument(
        "--imagenet-val",
        type=str,
        default=None,
        help="Path to imagenet val set for conducting zero shot evaluation.",
    )
    parser.add_argument(
        "--imagenet-v2",
        type=str,
        default=None,
        help="Path to imagenet v2 for conducting zero shot evaluation.",
    )
    parser.add_argument(
        "--logs",
        type=str,
        default="./logs/",
        help="Where to store tensorboard logs. Use None to avoid storing logs.",
    )
    parser.add_argument(
        "--log-local",
        action="store_true",
        default=False,
        help="log files on local master, otherwise global master only.",
    )
    parser.add_argument(
        "--name",
        type=str,
        default=None,
        help="Optional identifier for the experiment when storing logs. Otherwise use current time.",
    )
    parser.add_argument(
        "--workers", type=int, default=4, help="Number of dataloader workers per GPU."
    )
    parser.add_argument(
        "--batch-size", type=int, default=64, help="Batch size per GPU."
    )
    parser.add_argument(
        "--epochs", type=int, default=32, help="Number of epochs to train for."
    )
    parser.add_argument(
        "--epochs-cooldown", type=int, default=None,
        help="When scheduler w/ cooldown used, perform cooldown from total_epochs - cooldown_epochs onwards."
    )
    parser.add_argument("--lr", type=float, default=None, help="Learning rate.")
    parser.add_argument("--beta1", type=float, default=None, help="Adam beta 1.")
    parser.add_argument("--beta2", type=float, default=None, help="Adam beta 2.")
    parser.add_argument("--eps", type=float, default=None, help="Adam epsilon.")
    parser.add_argument("--wd", type=float, default=0.2, help="Weight decay.")
    parser.add_argument(
        "--warmup", type=int, default=10000, help="Number of steps to warmup for."
    )
    parser.add_argument(
        "--use-bn-sync",
        default=False,
        action="store_true",
        help="Whether to use batch norm sync.")
    parser.add_argument(
        "--skip-scheduler",
        action="store_true",
        default=False,
        help="Use this flag to skip the learning rate decay.",
    )
    parser.add_argument(
        "--lr-scheduler",
        type=str,
        default='cosine',
        help="LR scheduler. One of: 'cosine', 'const' (constant), 'const-cooldown' (constant w/ cooldown). Default: cosine",
    )
    parser.add_argument(
        "--lr-cooldown-end", type=float, default=0.0,
        help="End learning rate for cooldown schedule. Default: 0"
    )
    parser.add_argument(
        "--lr-cooldown-power", type=float, default=1.0,
        help="Power for polynomial cooldown schedule. Default: 1.0 (linear decay)"
    )
    parser.add_argument(
        "--save-frequency", type=int, default=1, help="How often to save checkpoints."
    )
    parser.add_argument(
        "--save-most-recent",
        action="store_true",
        default=False,
        help="Always save the most recent model trained to epoch_latest.pt.",
    )
    parser.add_argument(
        "--zeroshot-frequency", type=int, default=2, help="How often to run zero shot."
    )
    parser.add_argument(
        "--val-frequency", type=int, default=1, help="How often to run evaluation with val data."
    )
    parser.add_argument(
        "--resume",
        default=None,
        type=str,
        help="path to latest checkpoint (default: none)",
    )
    parser.add_argument(
        "--precision",
        choices=["amp", "amp_bf16", "amp_bfloat16", "bf16", "fp16", "pure_bf16", "pure_fp16", "fp32"],
        default="amp",
        help="Floating point precision."
    )
    parser.add_argument(
        "--model",
        type=str,
        default="RN50",
        help="Name of the vision backbone to use.",
    )
    parser.add_argument(
        "--pretrained",
        default='',
        type=str,
        help="Use a pretrained CLIP model weights with the specified tag or file path.",
    )
    parser.add_argument(
        "--pretrained-image",
        default=False,
        action='store_true',
        help="Load imagenet pretrained weights for image tower backbone if available.",
    )
    parser.add_argument(
        "--lock-image",
        default=False,
        action='store_true',
        help="Lock full image tower by disabling gradients.",
    )
    parser.add_argument(
        "--lock-image-unlocked-groups",
        type=int,
        default=0,
        help="Leave last n image tower layer groups unlocked.",
    )
    parser.add_argument(
        "--lock-image-freeze-bn-stats",
        default=False,
        action='store_true',
        help="Freeze BatchNorm running stats in image tower for any locked layers.",
    )
    parser.add_argument(
        '--image-mean', type=float, nargs='+', default=None, metavar='MEAN',
        help='Override default image mean value of dataset')
    parser.add_argument(
        '--image-std', type=float, nargs='+', default=None, metavar='STD',
        help='Override default image std deviation of of dataset')
    parser.add_argument('--aug-cfg', nargs='*', default={}, action=ParseKwargs)
    parser.add_argument(
        "--grad-checkpointing",
        default=False,
        action='store_true',
        help="Enable gradient checkpointing.",
    )
    parser.add_argument(
        "--local-loss",
        default=False,
        action="store_true",
        help="calculate loss w/ local features @ global (instead of realizing full global @ global matrix)"
    )
    parser.add_argument(
        "--gather-with-grad",
        default=False,
        action="store_true",
        help="enable full distributed gradient for feature gather"
    )
    parser.add_argument(
        '--force-image-size', type=int, nargs='+', default=None,
        help='Override default image size'
    )
    parser.add_argument(
        "--force-quick-gelu",
        default=False,
        action='store_true',
        help="Force use of QuickGELU activation for non-OpenAI transformer models.",
    )
    parser.add_argument(
        "--force-patch-dropout",
        default=None,
        type=float,
        help="Override the patch dropout during training, for fine tuning with no dropout near the end as in the paper",
    )
    parser.add_argument(
        "--force-custom-text",
        default=False,
        action='store_true',
        help="Force use of CustomTextCLIP model (separate text-tower).",
    )
    parser.add_argument(
        "--torchscript",
        default=False,
        action='store_true',
        help="torch.jit.script the model, also uses jit version of OpenAI models if pretrained=='openai'",
    )
    parser.add_argument(
        "--torchcompile",
        default=False,
        action='store_true',
        help="torch.compile() the model, requires pytorch 2.0 or later.",
    )
    parser.add_argument(
        "--trace",
        default=False,
        action='store_true',
        help="torch.jit.trace the model for inference / eval only",
    )
    parser.add_argument(
        "--accum-freq", type=int, default=1, help="Update the model every --acum-freq steps."
    )
    # arguments for distributed training
    parser.add_argument(
        "--dist-url",
        default="env://",
        type=str,
        help="url used to set up distributed training",
    )
    parser.add_argument(
        "--dist-backend", default="nccl", type=str, help="distributed backend"
    )
    parser.add_argument(
        "--report-to",
        default='',
        type=str,
        help="Options are ['wandb', 'tensorboard', 'wandb,tensorboard']"
    )
    parser.add_argument(
        "--wandb-notes",
        default='',
        type=str,
        help="Notes if logging with wandb"
    )
    parser.add_argument(
        "--wandb-project-name",
        type=str,
        default='open-clip',
        help="Name of the project if logging with wandb.",
    )
    parser.add_argument(
        "--debug",
        default=False,
        action="store_true",
        help="If true, more information is logged."
    )
    parser.add_argument(
        "--copy-codebase",
        default=False,
        action="store_true",
        help="If true, we copy the entire base on the log directory, and execute from there."
    )
    parser.add_argument(
        "--horovod",
        default=False,
        action="store_true",
        help="Use horovod for distributed training."
    )
    parser.add_argument(
        "--ddp-static-graph",
        default=False,
        action='store_true',
        help="Enable static graph optimization for DDP in PyTorch >= 1.11.",
    )
    parser.add_argument(
        "--no-set-device-rank",
        default=False,
        action="store_true",
        help="Don't set device index from local rank (when CUDA_VISIBLE_DEVICES restricted to one per proc)."
    )
    parser.add_argument(
        "--seed", type=int, default=0, help="Default random seed."
    )
    parser.add_argument(
        "--grad-clip-norm", type=float, default=None, help="Gradient clip."
    )
    parser.add_argument(
        "--lock-text",
        default=False,
        action='store_true',
        help="Lock full text tower by disabling gradients.",
    )
    parser.add_argument(
        "--lock-text-unlocked-layers",
        type=int,
        default=0,
        help="Leave last n text tower layer groups unlocked.",
    )
    parser.add_argument(
        "--lock-text-freeze-layer-norm",
        default=False,
        action='store_true',
        help="Freeze BatchNorm running stats in text tower for any locked layers.",
    )
    parser.add_argument(
        "--log-every-n-steps",
        type=int,
        default=100,
        help="Log every n steps to tensorboard/console/wandb.",
    )
    parser.add_argument(
        "--coca-caption-loss-weight",
        type=float,
        default=2.0,
        help="Weight assigned to caption loss in CoCa."
    )
    parser.add_argument(
        "--coca-contrastive-loss-weight",
        type=float,
        default=1.0,
        help="Weight assigned to contrastive loss when training CoCa."
    )
    parser.add_argument(
        "--remote-sync",
        type=str,
        default=None,
        help="Optinoally sync with a remote path specified by this arg",
    )
    parser.add_argument(
        "--remote-sync-frequency",
        type=int,
        default=300,
        help="How frequently to sync to a remote directly if --remote-sync is not None.",
    )
    parser.add_argument(
        "--remote-sync-protocol",
        choices=["s3", "fsspec"],
        default="s3",
        help="How to do the remote sync backup if --remote-sync is not None.",
    )
    parser.add_argument(
        "--delete-previous-checkpoint",
        default=False,
        action="store_true",
        help="If true, delete previous checkpoint after storing a new one."
    )
    parser.add_argument(
        "--distill-model",
        default=None,
        help='Which model arch to distill from, if any.'
    )
    parser.add_argument(
        "--distill-pretrained",
        default=None,
        help='Which pre-trained weights to distill from, if any.'
    )
    parser.add_argument(
        "--use-bnb-linear",
        default=None,
        help='Replace the network linear layers from the bitsandbytes library. '
        'Allows int8 training/inference, etc.'
    )
    parser.add_argument(
<<<<<<< HEAD
        "--siglip",
        default=False,
        action="store_true",
        help='Use SigLip (sigmoid) loss.'
    )
=======
        '--pos-embed',
        default='learnable', type=str,
        help="type of positional embedding in vision transformer. support learnable and sin_cos_2d"
    )
    parser.add_argument(
        '--interpolation',
        default='bicubic', type=str, choices=['bicubic', 'bilinear'],
        help="resize interpolation during inference"
    )
    parser.add_argument(
        '--square-resize-only',
        default=False, action='store_true',
        help="square resize during inference"
    )

>>>>>>> 546e8ae5
    args = parser.parse_args(args)

    # If some params are not passed, we use the default values based on model name.
    default_params = get_default_params(args.model)
    for name, val in default_params.items():
        if getattr(args, name) is None:
            setattr(args, name, val)

    return args<|MERGE_RESOLUTION|>--- conflicted
+++ resolved
@@ -437,13 +437,12 @@
         'Allows int8 training/inference, etc.'
     )
     parser.add_argument(
-<<<<<<< HEAD
         "--siglip",
         default=False,
         action="store_true",
         help='Use SigLip (sigmoid) loss.'
     )
-=======
+    parser.add_argument(
         '--pos-embed',
         default='learnable', type=str,
         help="type of positional embedding in vision transformer. support learnable and sin_cos_2d"
@@ -459,7 +458,6 @@
         help="square resize during inference"
     )
 
->>>>>>> 546e8ae5
     args = parser.parse_args(args)
 
     # If some params are not passed, we use the default values based on model name.
