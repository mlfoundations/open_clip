import json
import logging
import math
import os
import time
from contextlib import suppress

import numpy as np
import torch
import torch.nn.functional as F

try:
    import wandb
except ImportError:
    wandb = None

from open_clip import ClipLoss
from .distributed import is_master
from .zero_shot import zero_shot_eval

from grad_cache_vl.grad_cache import GradCache

class AverageMeter(object):
    """Computes and stores the average and current value"""
    def __init__(self):
        self.reset()

    def reset(self):
        self.val = 0
        self.avg = 0
        self.sum = 0
        self.count = 0

    def update(self, val, n=1):
        self.val = val
        self.sum += val * n
        self.count += n
        self.avg = self.sum / self.count


def unwrap_model(model):
    if hasattr(model, 'module'):
        return model.module
    else:
        return model


def train_one_epoch(model, data, epoch, optimizer, scaler, scheduler, args, tb_writer=None):
    device = torch.device(args.device)
    autocast = torch.cuda.amp.autocast if args.precision == 'amp' else suppress
    model.train()
    loss = ClipLoss(
        local_loss=args.local_loss,
        gather_with_grad=args.gather_with_grad,
        cache_labels=True,
        rank=args.rank,
        world_size=args.world_size,
        use_horovod=args.horovod)

    dataloader, sampler = data['train'].dataloader, data['train'].sampler
    if args.distributed and sampler is not None:
        sampler.set_epoch(epoch)
    num_batches_per_epoch = dataloader.num_batches
    sample_digits = math.ceil(math.log(dataloader.num_samples + 1, 10))

    loss_m = AverageMeter()
    batch_time_m = AverageMeter()
    data_time_m = AverageMeter()
    end = time.time()

    if args.gc:
        if args.horovod:
            print("horovod is not currently enabled for gradient caching")
            raise NotImplementedError
        if args.precision != 'fp32':
            if args.distributed:
                print("The following combination is not yet supported: gradient caching, mixed precision, DDP")
                print("Please try: gradient caching, fp32, DDP or gradient caching, amp, single GPU")
                raise NotImplementedError
            gc = GradCache(
                models=[model, model], 
                chunk_sizes=args.gpumaxbatch, 
                loss_fn=loss,
                fp16=True,
                scaler=scaler
            )
        else:
            gc = GradCache(
                models=[model , model], 
                chunk_sizes=args.gpumaxbatch, 
                loss_fn=loss,
                fp16=False
            )

    for i, batch in enumerate(dataloader):
        step = num_batches_per_epoch * epoch + i
        scheduler(step)
        images, texts = batch
        images = images.to(device=device)
        texts = texts.to(device=device)

        data_time_m.update(time.time() - end)
        optimizer.zero_grad()

        with autocast():
            if args.gc and args.distributed:
<<<<<<< HEAD
                total_loss, logit_scale_scalar = gc([images, texts], vl_model=True, reduction='mean', no_sync_except_last=True)
                optimizer.step()
            elif args.gc:
                total_loss, logit_scale_scalar = gc([images, texts], vl_model=True, reduction='mean')
                optimizer.step()
=======
                total_loss, logit_scale = gc([images, texts], vl_model=True, no_sync_except_last=True)
                if scaler is not None:
                    total_loss = total_loss/scaler.get_scale()
                    scaler.step(optimizer)
                    scaler.update()
                else:
                    optimizer.step()
            elif args.gc:
                total_loss, logit_scale = gc([images, texts], vl_model=True)
                if scaler is not None:
                    total_loss = total_loss/scaler.get_scale()
                    scaler.step(optimizer)
                    scaler.update()
                else:
                    optimizer.step()
>>>>>>> cb11363d
            else:
                image_features, text_features, logit_scale = model(images, texts)
                total_loss = loss(image_features, text_features, logit_scale)
                if scaler is not None:
                    scaler.scale(total_loss).backward()
                    if args.horovod:
                        optimizer.synchronize()
                        scaler.unscale_(optimizer)
                        with optimizer.skip_synchronize():
                            scaler.step(optimizer)
                    else:
                        scaler.step(optimizer)
                    scaler.update()
                else:
                    total_loss.backward()
                    optimizer.step()

        # Note: we clamp to 4.6052 = ln(100), as in the original paper.
        with torch.no_grad():
            unwrap_model(model).logit_scale.clamp_(0, math.log(100))

        batch_time_m.update(time.time() - end)
        end = time.time()
        batch_count = i + 1
        if is_master(args) and (i % 20 == 0 or batch_count == num_batches_per_epoch):
            batch_size = len(images)
            num_samples = batch_count * batch_size * args.world_size
            samples_per_epoch = dataloader.num_samples
            percent_complete = 100.0 * batch_count / num_batches_per_epoch
            # NOTE loss is coarsely sampled, just master node and per log update
            loss_m.update(total_loss.item(), batch_size)
            logging.info(
                f"Train Epoch: {epoch} [{num_samples:>{sample_digits}}/{samples_per_epoch} ({percent_complete:.0f}%)] "
                f"Loss: {loss_m.val:#.5g} ({loss_m.avg:#.4g}) "
                f"Data (t): {data_time_m.avg:.3f} "
                f"Batch (t): {batch_time_m.avg:.3f} "
                f"LR: {optimizer.param_groups[0]['lr']:5f} "
                f"Logit Scale: {logit_scale:.3f}"
            )

            # Save train loss / etc. Using non avg meter values as loggers have their own smoothing
            log_data = {
                "loss": loss_m.val,
                "data_time": data_time_m.val,
                "batch_time": batch_time_m.val,
                "scale":  logit_scale,
                "lr": optimizer.param_groups[0]["lr"]
            }
            for name, val in log_data.items():
                name = "train/" + name
                if tb_writer is not None:
                    tb_writer.add_scalar(name, val, step)
                if args.wandb:
                    assert wandb is not None, 'Please install wandb.'
                    wandb.log({name: val, 'step': step})

            # resetting batch / data time meters per log window
            batch_time_m.reset()
            data_time_m.reset()
    # end for


def evaluate(model, data, epoch, args, tb_writer=None):
    metrics = {}
    if not is_master(args):
        return metrics
    device = torch.device(args.device)
    model.eval()
    zero_shot_metrics = zero_shot_eval(model, data, epoch, args)
    metrics.update(zero_shot_metrics)

    autocast = torch.cuda.amp.autocast if args.precision == 'amp' else suppress
    if 'val' in data and (args.val_frequency and ((epoch % args.val_frequency) == 0 or epoch == args.epochs)):
        dataloader = data['val'].dataloader
        num_samples = 0
        samples_per_val = dataloader.num_samples

        # FIXME this does not scale past small eval datasets
        # all_image_features @ all_text_features will blow up memory and compute very quickly
        cumulative_loss = 0.0
        all_image_features, all_text_features = [], []
        with torch.no_grad():
            for i, batch in enumerate(dataloader):
                # FIXME hacking a solution for large batch sizes to avoid evaluation overloading memory
                # this will result in less accurate evaluation metrics
                if len(batch[0]) > args.gpumaxbatch:
                    images = batch[0][:args.gpumaxbatch]
                    texts = batch[1][:args.gpumaxbatch]
                else:
                    images, texts = batch
                images = images.to(device=device, non_blocking=True)
                texts = texts.to(device=device, non_blocking=True)
                with autocast():
                    image_features, text_features, logit_scale = model(images, texts)
                    # features are accumulated in CPU tensors, otherwise GPU memory exhausted quickly
                    # however, system RAM is easily exceeded and compute time becomes problematic
                    all_image_features.append(image_features.cpu())
                    all_text_features.append(text_features.cpu())
                    logit_scale = logit_scale.mean()
                    logits_per_image = logit_scale * image_features @ text_features.t()
                    logits_per_text = logits_per_image.t()

                    batch_size = images.shape[0]
                    labels = torch.arange(batch_size, device=device).long()
                    total_loss = (
                        F.cross_entropy(logits_per_image, labels) +
                        F.cross_entropy(logits_per_text, labels)
                    ) / 2

                cumulative_loss += total_loss * batch_size
                num_samples += batch_size
                if is_master(args) and (i % 100) == 0:
                    logging.info(
                        f"Eval Epoch: {epoch} [{num_samples} / {samples_per_val}]\t"
                        f"Loss: {cumulative_loss / num_samples:.6f}\t")

            val_metrics = get_metrics(
                image_features=torch.cat(all_image_features),
                text_features=torch.cat(all_text_features),
                logit_scale=logit_scale.cpu(),
            )
            loss = cumulative_loss / num_samples
            metrics.update(
                {**val_metrics, "val_loss": loss.item(), "epoch": epoch, "num_samples": num_samples}
            )

    if not metrics:
        return metrics

    logging.info(
        f"Eval Epoch: {epoch} "
        + "\t".join([f"{k}: {round(v, 4):.4f}" for k, v in metrics.items()])
    )

    if args.save_logs:
        for name, val in metrics.items():
            if tb_writer is not None:
                tb_writer.add_scalar(f"val/{name}", val, epoch)

        with open(os.path.join(args.checkpoint_path, "results.jsonl"), "a+") as f:
            f.write(json.dumps(metrics))
            f.write("\n")

    if args.wandb:
        assert wandb is not None, 'Please install wandb.'
        for name, val in metrics.items():
            wandb.log({f"val/{name}": val, 'epoch': epoch})

    return metrics


def get_metrics(image_features, text_features, logit_scale):
    metrics = {}
    logits_per_image = (logit_scale * image_features @ text_features.t()).detach().cpu()
    logits_per_text = logits_per_image.t().detach().cpu()

    logits = {"image_to_text": logits_per_image, "text_to_image": logits_per_text}
    ground_truth = torch.arange(len(text_features)).view(-1, 1)

    for name, logit in logits.items():
        ranking = torch.argsort(logit, descending=True)
        preds = torch.where(ranking == ground_truth)[1]
        preds = preds.detach().cpu().numpy()
        metrics[f"{name}_mean_rank"] = preds.mean() + 1
        metrics[f"{name}_median_rank"] = np.floor(np.median(preds)) + 1
        for k in [1, 5, 10]:
            metrics[f"{name}_R@{k}"] = np.mean(preds < k)

    return metrics<|MERGE_RESOLUTION|>--- conflicted
+++ resolved
@@ -104,13 +104,6 @@
 
         with autocast():
             if args.gc and args.distributed:
-<<<<<<< HEAD
-                total_loss, logit_scale_scalar = gc([images, texts], vl_model=True, reduction='mean', no_sync_except_last=True)
-                optimizer.step()
-            elif args.gc:
-                total_loss, logit_scale_scalar = gc([images, texts], vl_model=True, reduction='mean')
-                optimizer.step()
-=======
                 total_loss, logit_scale = gc([images, texts], vl_model=True, no_sync_except_last=True)
                 if scaler is not None:
                     total_loss = total_loss/scaler.get_scale()
@@ -126,7 +119,7 @@
                     scaler.update()
                 else:
                     optimizer.step()
->>>>>>> cb11363d
+
             else:
                 image_features, text_features, logit_scale = model(images, texts)
                 total_loss = loss(image_features, text_features, logit_scale)
